--- conflicted
+++ resolved
@@ -57,17 +57,8 @@
         return CopiedCode(file.getName(), file.getText()!!, startOffsets, endOffsets)
     }
 
-<<<<<<< HEAD
     public override fun processTransferableData(project: Project, editor: Editor, bounds: RangeMarker, caretOffset: Int, indented: Ref<Boolean>, value: TextBlockTransferableData) {
-=======
-    public override fun processTransferableData(project: Project, editor: Editor, bounds: RangeMarker, caretOffset: Int, indented: Ref<Boolean>, values: List<TextBlockTransferableData>) {
         if (DumbService.getInstance(project).isDumb()) return
-
-        assert(values.size() == 1)
-
-        val value = values.first()
-
->>>>>>> 63e95755
         if (value !is CopiedCode) return
 
         val sourceFile = PsiFileFactory.getInstance(project).
