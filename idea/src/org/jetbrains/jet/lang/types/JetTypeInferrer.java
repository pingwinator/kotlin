package org.jetbrains.jet.lang.types;

import com.google.common.collect.ImmutableMap;
import com.google.common.collect.Lists;
import com.google.common.collect.Maps;
import com.google.common.collect.Sets;
import com.intellij.lang.ASTNode;
import com.intellij.psi.*;
import com.intellij.psi.tree.IElementType;
import com.intellij.psi.tree.TokenSet;
import org.jetbrains.annotations.NotNull;
import org.jetbrains.annotations.Nullable;
import org.jetbrains.jet.JetNodeTypes;
<<<<<<< HEAD
import org.jetbrains.jet.lang.CompositeErrorHandler;
import org.jetbrains.jet.lang.ErrorHandler;
=======
>>>>>>> 234eafb0
import org.jetbrains.jet.lang.JetSemanticServices;
import org.jetbrains.jet.lang.cfg.JetFlowInformationProvider;
import org.jetbrains.jet.lang.descriptors.*;
import org.jetbrains.jet.lang.descriptors.annotations.AnnotationDescriptor;
import org.jetbrains.jet.lang.psi.*;
import org.jetbrains.jet.lang.resolve.*;
<<<<<<< HEAD
import org.jetbrains.jet.lang.resolve.calls.CallResolver;
import org.jetbrains.jet.lang.resolve.calls.OverloadResolutionResult;
import org.jetbrains.jet.lang.resolve.constants.CompileTimeConstant;
import org.jetbrains.jet.lang.resolve.constants.CompileTimeConstantResolver;
import org.jetbrains.jet.lang.resolve.constants.ErrorValue;
=======
import org.jetbrains.jet.lang.resolve.constants.*;
>>>>>>> 234eafb0
import org.jetbrains.jet.lang.resolve.constants.StringValue;
import org.jetbrains.jet.lexer.JetTokens;
import org.jetbrains.jet.resolve.DescriptorRenderer;
import org.jetbrains.jet.util.slicedmap.WritableSlice;

import java.util.*;

import static org.jetbrains.jet.lang.resolve.BindingContext.*;

/**
 * @author abreslav
 */
public class JetTypeInferrer {
    
    private static final Set<String> numberConversions = new HashSet();

    static {
        numberConversions.add("dbl");
        numberConversions.add("flt");
        numberConversions.add("lng");
        numberConversions.add("sht");
        numberConversions.add("byt");
        numberConversions.add("int");
    }

    private static final JetType FORBIDDEN = new JetType() {
        @NotNull
        @Override
        public TypeConstructor getConstructor() {
            throw new UnsupportedOperationException(); // TODO
        }

        @NotNull
        @Override
        public List<TypeProjection> getArguments() {
            throw new UnsupportedOperationException(); // TODO
        }

        @Override
        public boolean isNullable() {
            throw new UnsupportedOperationException(); // TODO
        }

        @NotNull
        @Override
        public JetScope getMemberScope() {
            throw new UnsupportedOperationException(); // TODO
        }

        @Override
        public List<AnnotationDescriptor> getAnnotations() {
            throw new UnsupportedOperationException(); // TODO
        }

        @Override
        public String toString() {
            return "FORBIDDEN";
        }
    };
    public static final JetType NO_EXPECTED_TYPE = new JetType() {
        @NotNull
        @Override
        public TypeConstructor getConstructor() {
            throw new UnsupportedOperationException(); // TODO
        }

        @NotNull
        @Override
        public List<TypeProjection> getArguments() {
            throw new UnsupportedOperationException(); // TODO
        }

        @Override
        public boolean isNullable() {
            throw new UnsupportedOperationException(); // TODO
        }

        @NotNull
        @Override
        public JetScope getMemberScope() {
            throw new UnsupportedOperationException(); // TODO
        }

        @Override
        public List<AnnotationDescriptor> getAnnotations() {
            throw new UnsupportedOperationException(); // TODO
        }

        @Override
        public String toString() {
            return "NO_EXPECTED_TYPE";
        }
    };

    private static final ImmutableMap<IElementType, String> unaryOperationNames = ImmutableMap.<IElementType, String>builder()
            .put(JetTokens.PLUSPLUS, "inc")
            .put(JetTokens.MINUSMINUS, "dec")
            .put(JetTokens.PLUS, "plus")
            .put(JetTokens.MINUS, "minus")
            .put(JetTokens.EXCL, "not")
            .build();
    private static final ImmutableMap<IElementType, String> binaryOperationNames = ImmutableMap.<IElementType, String>builder()
            .put(JetTokens.MUL, "times")
            .put(JetTokens.PLUS, "plus")
            .put(JetTokens.MINUS, "minus")
            .put(JetTokens.DIV, "div")
            .put(JetTokens.PERC, "mod")
            .put(JetTokens.ARROW, "arrow")
            .put(JetTokens.RANGE, "rangeTo")
            .build();

    private static final Set<IElementType> comparisonOperations = Sets.<IElementType>newHashSet(JetTokens.LT, JetTokens.GT, JetTokens.LTEQ, JetTokens.GTEQ);
    private static final Set<IElementType> equalsOperations = Sets.<IElementType>newHashSet(JetTokens.EQEQ, JetTokens.EXCLEQ);

    private static final Set<IElementType> inOperations = Sets.<IElementType>newHashSet(JetTokens.IN_KEYWORD, JetTokens.NOT_IN);
    public static final ImmutableMap<IElementType, String> assignmentOperationNames = ImmutableMap.<IElementType, String>builder()
            .put(JetTokens.MULTEQ, "timesAssign")
            .put(JetTokens.DIVEQ, "divAssign")
            .put(JetTokens.PERCEQ, "modAssign")
            .put(JetTokens.PLUSEQ, "plusAssign")
            .put(JetTokens.MINUSEQ, "minusAssign")
            .build();

    private static final ImmutableMap<IElementType, IElementType> assignmentOperationCounterparts = ImmutableMap.<IElementType, IElementType>builder()
            .put(JetTokens.MULTEQ, JetTokens.MUL)
            .put(JetTokens.DIVEQ, JetTokens.DIV)
            .put(JetTokens.PERCEQ, JetTokens.PERC)
            .put(JetTokens.PLUSEQ, JetTokens.PLUS)
            .put(JetTokens.MINUSEQ, JetTokens.MINUS)
            .build();

    private final JetSemanticServices semanticServices;
    private final JetFlowInformationProvider flowInformationProvider;
    private final Map<JetPattern, DataFlowInfo> patternsToDataFlowInfo = Maps.newHashMap();
    private final Map<JetPattern, List<VariableDescriptor>> patternsToBoundVariableLists = Maps.newHashMap();
    
    public JetTypeInferrer(@NotNull JetFlowInformationProvider flowInformationProvider, @NotNull JetSemanticServices semanticServices) {
        this.semanticServices = semanticServices;
        this.flowInformationProvider = flowInformationProvider;
    }

    public Services getServices(@NotNull BindingTrace trace) {
        return new Services(trace);
    }

    public class Services {
        private final BindingTrace trace;
        private final CompileTimeConstantResolver compileTimeConstantResolver;
        private final CallResolver callResolver;

        private final TypeInferrerVisitor typeInferrerVisitor;
        private final TypeInferrerVisitorWithNamespaces typeInferrerVisitorWithNamespaces;

        private Services(BindingTrace trace) {
            this.trace = trace;
            this.compileTimeConstantResolver = new CompileTimeConstantResolver(semanticServices, trace);
            this.typeInferrerVisitor = new TypeInferrerVisitor();
            this.typeInferrerVisitorWithNamespaces = new TypeInferrerVisitorWithNamespaces();
            this.callResolver = new CallResolver(semanticServices, trace, JetTypeInferrer.this);
        }

        public TypeInferrerVisitorWithWritableScope newTypeInferrerVisitorWithWritableScope(WritableScope scope) {
            return new TypeInferrerVisitorWithWritableScope(scope);
        }

        @NotNull
        public JetType safeGetType(@NotNull final JetScope scope, @NotNull JetExpression expression, @NotNull JetType expectedType) {
            JetType type = getType(scope, expression, expectedType);
            if (type != null) {
                return type;
            }
            return ErrorUtils.createErrorType("Type for " + expression.getText());
        }

        @Nullable
        public JetType getType(@NotNull final JetScope scope, @NotNull JetExpression expression, @NotNull JetType expectedType) {
            return typeInferrerVisitor.getType(expression, newContext(trace, scope, DataFlowInfo.getEmpty(), expectedType, FORBIDDEN));
        }

        public JetType getTypeWithNamespaces(@NotNull final JetScope scope, @NotNull JetExpression expression) {
            return typeInferrerVisitorWithNamespaces.getType(expression, newContext(trace, scope, DataFlowInfo.getEmpty(), NO_EXPECTED_TYPE, NO_EXPECTED_TYPE));
        }

        public CallResolver getCallResolver() {
            return callResolver;
        }

        private void checkNullSafety(@Nullable JetType receiverType, @NotNull ASTNode operationTokenNode, @Nullable FunctionDescriptor callee) {
            if (receiverType != null && callee != null) {
                boolean namespaceType = receiverType instanceof NamespaceType;
                JetType calleeReceiverType = callee.getReceiverType();
                boolean nullableReceiver = !namespaceType && receiverType.isNullable();
                boolean calleeForbidsNullableReceiver = calleeReceiverType == null || !calleeReceiverType.isNullable();

                IElementType operationSign = operationTokenNode.getElementType();
                if (nullableReceiver && calleeForbidsNullableReceiver && operationSign == JetTokens.DOT) {
                    trace.getErrorHandler().genericError(operationTokenNode, "Only safe calls (?.) are allowed on a nullable receiver of type " + receiverType);
                }
                else if ((!nullableReceiver || !calleeForbidsNullableReceiver) && operationSign == JetTokens.SAFE_ACCESS) {
                    if (namespaceType) {
                        trace.getErrorHandler().genericError(operationTokenNode, "Safe calls are not allowed on namespaces");
                    }
                    else {
                        trace.getErrorHandler().genericWarning(operationTokenNode, "Unnecessary safe call on a non-null receiver of type  " + receiverType);
                    }
                }
            }
        }

        public void checkFunctionReturnType(@NotNull JetScope outerScope, @NotNull JetDeclarationWithBody function, @NotNull FunctionDescriptor functionDescriptor) {
            checkFunctionReturnType(outerScope, function, functionDescriptor, DataFlowInfo.getEmpty());
        }

        private void checkFunctionReturnType(@NotNull JetScope outerScope, @NotNull JetDeclarationWithBody function, @NotNull FunctionDescriptor functionDescriptor, DataFlowInfo dataFlowInfo) {
            JetType expectedReturnType = functionDescriptor.getReturnType();
            if (!function.hasBlockBody() && !function.hasDeclaredReturnType()) {
                expectedReturnType = NO_EXPECTED_TYPE;
            }
            JetScope functionInnerScope = FunctionDescriptorUtil.getFunctionInnerScope(outerScope, functionDescriptor, trace);
            checkFunctionReturnType(functionInnerScope, function, expectedReturnType, dataFlowInfo, CoercionStrategy.NO_COERCION);
    //        Map<JetElement, JetType> typeMap = collectReturnedExpressionsWithTypes(outerScope, function, functionDescriptor, expectedReturnType);
    //        if (typeMap.isEmpty()) {
    //            return; // The function returns Nothing
    //        }
    //        for (Map.Entry<JetElement, JetType> entry : typeMap.entrySet()) {
    //            JetType actualType = entry.castValue();
    //            JetElement element = entry.getKey();
    //            JetTypeChecker typeChecker = semanticServices.getTypeChecker();
    //            if (!typeChecker.isSubtypeOf(actualType, expectedReturnType)) {
    //                if (typeChecker.isConvertibleBySpecialConversion(actualType, expectedReturnType)) {
    //                    if (expectedReturnType.getConstructor().equals(JetStandardClasses.getUnitType().getConstructor())
    //                        && element.getParent() instanceof JetReturnExpression) {
    //                        context.trace.getErrorHandler().genericError(element.getNode(), "This function must return a value of type Unit");
    //                    }
    //                }
    //                else {
    //                    if (element == function) {
    //                        JetExpression bodyExpression = function.getBodyExpression();
    //                        assert bodyExpression != null;
    //                        context.trace.getErrorHandler().genericError(bodyExpression.getNode(), "This function must return a value of type " + expectedReturnType);
    //                    }
    //                    else if (element instanceof JetExpression) {
    //                        JetExpression expression = (JetExpression) element;
    //                        context.trace.getErrorHandler().typeMismatch(expression, expectedReturnType, actualType);
    //                    }
    //                    else {
    //                        context.trace.getErrorHandler().genericError(element.getNode(), "This function must return a value of type " + expectedReturnType);
    //                    }
    //                }
    //            }
    //        }
        }

        public void checkFunctionReturnType(JetScope functionInnerScope, JetDeclarationWithBody function, @NotNull final JetType expectedReturnType) {
            checkFunctionReturnType(functionInnerScope, function, expectedReturnType, DataFlowInfo.getEmpty(), CoercionStrategy.NO_COERCION);
        }

        private void checkFunctionReturnType(JetScope functionInnerScope, JetDeclarationWithBody function, @NotNull final JetType expectedReturnType, @NotNull DataFlowInfo dataFlowInfo, CoercionStrategy coercionForLastExpression) {
            JetExpression bodyExpression = function.getBodyExpression();
            assert bodyExpression != null;
            
            final boolean blockBody = function.hasBlockBody();
            final TypeInferenceContext context =
                    blockBody
                    ? newContext(trace, functionInnerScope, dataFlowInfo, NO_EXPECTED_TYPE, expectedReturnType)
                    : newContext(trace, functionInnerScope, dataFlowInfo, expectedReturnType, FORBIDDEN);

            if (function instanceof JetFunctionLiteralExpression) {
                JetFunctionLiteralExpression functionLiteralExpression = (JetFunctionLiteralExpression) function;
                getBlockReturnedType(functionInnerScope, functionLiteralExpression.getBodyExpression(), CoercionStrategy.COERCION_TO_UNIT, context);
            }
            else {
                typeInferrerVisitor.getType(bodyExpression, context);
            }

            List<JetElement> unreachableElements = Lists.newArrayList();
            flowInformationProvider.collectUnreachableExpressions(function.asElement(), unreachableElements);

            // This is needed in order to highlight only '1 < 2' and not '1', '<' and '2' as well
            final Set<JetElement> rootUnreachableElements = JetPsiUtil.findRootExpressions(unreachableElements);

            // TODO : (return 1) || (return 2) -- only || and right of it is unreachable
            // TODO : try {return 1} finally {return 2}. Currently 'return 1' is reported as unreachable,
            //        though it'd better be reported more specifically

            for (JetElement element : rootUnreachableElements) {
                trace.getErrorHandler().genericError(element.getNode(), "Unreachable code");
            }

            List<JetExpression> returnedExpressions = Lists.newArrayList();
            flowInformationProvider.collectReturnExpressions(function.asElement(), returnedExpressions);

            boolean nothingReturned = returnedExpressions.isEmpty();

            returnedExpressions.remove(function); // This will be the only "expression" if the body is empty

            if (expectedReturnType != NO_EXPECTED_TYPE && !JetStandardClasses.isUnit(expectedReturnType) && returnedExpressions.isEmpty() && !nothingReturned) {
                trace.getErrorHandler().genericError(bodyExpression.getNode(), "This function must return a value of type " + expectedReturnType);
            }

            for (JetExpression returnedExpression : returnedExpressions) {
                returnedExpression.accept(new JetVisitorVoid() {
                    @Override
                    public void visitReturnExpression(JetReturnExpression expression) {
                        if (!blockBody) {
                            trace.getErrorHandler().genericError(expression.getNode(), "Returns are not allowed for functions with expression body. Use block body in '{...}'");
                        }
                    }

                    @Override
                    public void visitExpression(JetExpression expression) {
                        if (blockBody && !JetStandardClasses.isUnit(expectedReturnType) && !rootUnreachableElements.contains(expression)) {
                            //TODO move to pseudocode
                            JetType type = typeInferrerVisitor.getType(expression, context.replaceExpectedType(NO_EXPECTED_TYPE));
                            if (type == null || !JetStandardClasses.isNothing(type)) {
                                trace.getErrorHandler().genericError(expression.getNode(), "A 'return' expression required in a function with a block body ('{...}')");
                            }
                        }
                    }
                });
            }
        }

        @Nullable
        private JetType getBlockReturnedType(@NotNull JetScope outerScope, @NotNull JetBlockExpression expression, @NotNull CoercionStrategy coercionStrategyForLastExpression, TypeInferenceContext context) {
            List<JetElement> block = expression.getStatements();
            if (block.isEmpty()) {
                return checkType(JetStandardClasses.getUnitType(), expression, context);
            }

            DeclarationDescriptor containingDescriptor = outerScope.getContainingDeclaration();
            WritableScope scope = new WritableScopeImpl(outerScope, containingDescriptor, context.trace.getErrorHandler()).setDebugName("getBlockReturnedType");
            return getBlockReturnedTypeWithWritableScope(scope, block, coercionStrategyForLastExpression, context);
        }

        @NotNull
        public JetType inferFunctionReturnType(@NotNull JetScope outerScope, JetDeclarationWithBody function, FunctionDescriptor functionDescriptor) {
            Map<JetElement, JetType> typeMap = collectReturnedExpressionsWithTypes(trace, outerScope, function, functionDescriptor);
            Collection<JetType> types = typeMap.values();
            return types.isEmpty()
                    ? JetStandardClasses.getNothingType()
                    : semanticServices.getTypeChecker().commonSupertype(types);
        }

        private Map<JetElement, JetType> collectReturnedExpressionsWithTypes(
                @NotNull BindingTrace trace,
                JetScope outerScope,
                JetDeclarationWithBody function,
                FunctionDescriptor functionDescriptor) {
            JetExpression bodyExpression = function.getBodyExpression();
            assert bodyExpression != null;
            JetScope functionInnerScope = FunctionDescriptorUtil.getFunctionInnerScope(outerScope, functionDescriptor, trace);
            typeInferrerVisitor.getType(bodyExpression, newContext(trace, functionInnerScope, DataFlowInfo.getEmpty(), NO_EXPECTED_TYPE, FORBIDDEN));
            Collection<JetExpression> returnedExpressions = new ArrayList<JetExpression>();
            Collection<JetElement> elementsReturningUnit = new ArrayList<JetElement>();
            flowInformationProvider.collectReturnedInformation(function.asElement(), returnedExpressions, elementsReturningUnit);
            Map<JetElement,JetType> typeMap = new HashMap<JetElement, JetType>();
            for (JetExpression returnedExpression : returnedExpressions) {
                JetType cachedType = trace.getBindingContext().get(BindingContext.EXPRESSION_TYPE, returnedExpression);
                trace.record(STATEMENT, returnedExpression, false);
                if (cachedType != null) {
                    typeMap.put(returnedExpression, cachedType);
                }
            }
            for (JetElement jetElement : elementsReturningUnit) {
                typeMap.put(jetElement, JetStandardClasses.getUnitType());
            }
            return typeMap;
        }

        private JetType getBlockReturnedTypeWithWritableScope(@NotNull WritableScope scope, @NotNull List<? extends JetElement> block, @NotNull CoercionStrategy coercionStrategyForLastExpression, TypeInferenceContext context) {
            if (block.isEmpty()) {
                return JetStandardClasses.getUnitType();
            }

            TypeInferrerVisitorWithWritableScope blockLevelVisitor = newTypeInferrerVisitorWithWritableScope(scope);
            TypeInferenceContext newContext = newContext(trace, scope, context.dataFlowInfo, NO_EXPECTED_TYPE, context.expectedReturnType);

            JetType result = null;
            for (Iterator<? extends JetElement> iterator = block.iterator(); iterator.hasNext(); ) {
                final JetElement statement = iterator.next();
                trace.record(STATEMENT, statement);
                final JetExpression statementExpression = (JetExpression) statement;
                //TODO constructor assert context.expectedType != FORBIDDEN : ""
                if (!iterator.hasNext() && context.expectedType != NO_EXPECTED_TYPE) {
                    if (coercionStrategyForLastExpression == CoercionStrategy.COERCION_TO_UNIT && JetStandardClasses.isUnit(context.expectedType)) {
                        // This implements coercion to Unit
                        TemporaryBindingTrace temporaryTraceExpectingUnit = TemporaryBindingTrace.create(trace);
                        final boolean[] mismatch = new boolean[1];
                        BindingTraceAdapter errorInterceptingTrace = makeTraceInterceptingTypeMismatch(temporaryTraceExpectingUnit, statementExpression, mismatch);
                        newContext = newContext(errorInterceptingTrace, scope, newContext.dataFlowInfo, context.expectedType, context.expectedReturnType);
                        result = blockLevelVisitor.getType(statementExpression, newContext);
                        if (mismatch[0]) {
                            TemporaryBindingTrace temporaryTraceNoExpectedType = TemporaryBindingTrace.create(trace);
                            mismatch[0] = false;
                            BindingTraceAdapter interceptingTrace = makeTraceInterceptingTypeMismatch(temporaryTraceNoExpectedType, statementExpression, mismatch);
                            newContext = newContext(interceptingTrace, scope, newContext.dataFlowInfo, NO_EXPECTED_TYPE, context.expectedReturnType);
                            result = blockLevelVisitor.getType(statementExpression, newContext);
                            if (mismatch[0]) {
                                temporaryTraceExpectingUnit.commit();
                            }
                            else {
                                temporaryTraceNoExpectedType.commit();
                            }
                        }
                        else {
                            temporaryTraceExpectingUnit.commit();
                        }

                    }
                    else {
                        newContext = newContext(trace, scope, newContext.dataFlowInfo, context.expectedType, context.expectedReturnType);
                        result = blockLevelVisitor.getType(statementExpression, newContext);
                    }
                }
                else {
                    result = blockLevelVisitor.getType(statementExpression, newContext);
                }

                DataFlowInfo newDataFlowInfo = blockLevelVisitor.getResultingDataFlowInfo();
                if (newDataFlowInfo == null) {
                    newDataFlowInfo = context.dataFlowInfo;
                }
                if (newDataFlowInfo != context.dataFlowInfo) {
                    newContext = newContext(trace, scope, newDataFlowInfo, NO_EXPECTED_TYPE, context.expectedReturnType);
                }
                blockLevelVisitor.resetResult(); // TODO : maybe it's better to recreate the visitors with the same scope?
            }
            return result;
        }

        private BindingTraceAdapter makeTraceInterceptingTypeMismatch(final BindingTrace trace, final JetExpression expressionToWatch, final boolean[] mismatchFound) {
            return new BindingTraceAdapter(trace) {
                                    @NotNull
                                    @Override
                                    public ErrorHandler getErrorHandler() {
                                        return new CompositeErrorHandler(super.getErrorHandler(), new ErrorHandler() {
                                            @Override
                                            public void typeMismatch(@NotNull JetExpression expression, @NotNull JetType expectedType, @NotNull JetType actualType) {
                                                if (expression == expressionToWatch) {
                                                    mismatchFound[0] = true;
                                                }
                                            }
                                        });
                                    }
                                };
        }

        //TODO
        private JetType enrichOutType(JetExpression expression, JetType initialType, @NotNull TypeInferenceContext context) {
            if (expression == null) return initialType;
            VariableDescriptor variableDescriptor = getVariableDescriptorFromSimpleName(expression, context);
            if (variableDescriptor != null) {
                return context.dataFlowInfo.getOutType(variableDescriptor);
            }
            return initialType;
        }

        @Nullable
        private JetType checkType(@Nullable JetType expressionType, @NotNull JetExpression expression, @NotNull TypeInferenceContext context) {
            if (expressionType != null && context.expectedType != null && context.expectedType != NO_EXPECTED_TYPE) {
                if (!semanticServices.getTypeChecker().isSubtypeOf(expressionType, context.expectedType)) {
                    context.trace.getErrorHandler().typeMismatch(expression, context.expectedType, expressionType);
                }
            }
            return expressionType;
        }

        @Nullable
        private JetType checkEnrichedType(@Nullable JetType expressionType, @NotNull JetExpression expression, @NotNull TypeInferenceContext context) {
            if (expressionType == null || context.expectedType == null || context.expectedType == NO_EXPECTED_TYPE ||
                semanticServices.getTypeChecker().isSubtypeOf(expressionType, context.expectedType)) {
                return expressionType;
            }
            VariableDescriptor variableDescriptor = getVariableDescriptorFromSimpleName(expression, context);
            boolean appropriateTypeFound = false;
            if (variableDescriptor != null) {
                List<JetType> possibleTypes = Lists.newArrayList(context.dataFlowInfo.getPossibleTypes(variableDescriptor));
                Collections.reverse(possibleTypes);
                for (JetType possibleType : possibleTypes) {
                    if (semanticServices.getTypeChecker().isSubtypeOf(possibleType, context.expectedType)) {
                        appropriateTypeFound = true;
                        break;
                    }
                }
                if (!appropriateTypeFound) {
                    JetType notnullType = context.dataFlowInfo.getOutType(variableDescriptor);
                    if (notnullType != null && semanticServices.getTypeChecker().isSubtypeOf(notnullType, context.expectedType)) {
                        appropriateTypeFound = true;
                    }
                }
            }
            if (!appropriateTypeFound) {
                context.trace.getErrorHandler().typeMismatch(expression, context.expectedType, expressionType);
                return expressionType;
            }
            checkAutoCast(expression, context.expectedType, variableDescriptor, context.trace);
            return context.expectedType;
        }

        private void checkAutoCast(JetExpression expression, JetType type, VariableDescriptor variableDescriptor, BindingTrace trace) {
            if (variableDescriptor.isVar()) {
                trace.getErrorHandler().genericError(expression.getNode(), "Automatic cast to " + type + " is impossible, because variable " + variableDescriptor.getName() + " is mutable");
            } else {
                trace.record(BindingContext.AUTOCAST, expression, type);
            }
        }

        @NotNull
        private List<JetType> checkArgumentTypes(@NotNull List<JetType> argumentTypes, @NotNull List<JetExpression> arguments, @NotNull List<TypeProjection> expectedArgumentTypes, @NotNull TypeInferenceContext context) {
            if (arguments.size() == 0 || argumentTypes.size() != arguments.size() || expectedArgumentTypes.size() != arguments.size()) {
                return argumentTypes;
            }
            List<JetType> result = Lists.newArrayListWithCapacity(arguments.size());
            for (int i = 0, argumentTypesSize = argumentTypes.size(); i < argumentTypesSize; i++) {
                result.add(checkEnrichedType(argumentTypes.get(i), arguments.get(i), context.replaceExpectedType(expectedArgumentTypes.get(i).getType())));
            }
            return result;
        }

        @Nullable
        private VariableDescriptor getVariableDescriptorFromSimpleName(@NotNull JetExpression receiverExpression, @NotNull TypeInferenceContext context) {
            if (receiverExpression instanceof JetBinaryExpressionWithTypeRHS) {
                JetBinaryExpressionWithTypeRHS expression = (JetBinaryExpressionWithTypeRHS) receiverExpression;
                if (expression.getOperationSign().getReferencedNameElementType() == JetTokens.COLON) {
                    return getVariableDescriptorFromSimpleName(expression.getLeft(), context);
                }
            }
            VariableDescriptor variableDescriptor = null;
            if (receiverExpression instanceof JetSimpleNameExpression) {
                JetSimpleNameExpression nameExpression = (JetSimpleNameExpression) receiverExpression;
                DeclarationDescriptor declarationDescriptor = context.trace.getBindingContext().get(REFERENCE_TARGET, nameExpression);
                if (declarationDescriptor instanceof VariableDescriptor) {
                    variableDescriptor = (VariableDescriptor) declarationDescriptor;
                }
            }
            return variableDescriptor;
        }
    }

////////////////////////////////////////////////////////////////////////////////////////////////////////////////////////

    private enum CoercionStrategy {
        NO_COERCION,
        COERCION_TO_UNIT
    }

    @NotNull
    private TypeInferenceContext newContext(
            @NotNull BindingTrace trace,
            @NotNull JetScope scope,
            @NotNull DataFlowInfo dataFlowInfo,
            @NotNull JetType expectedType,
            @NotNull JetType expectedReturnType) {
        return new TypeInferenceContext(trace, scope, dataFlowInfo, expectedType, expectedReturnType);
    }

    private class TypeInferenceContext {

        public final BindingTrace trace;

        public final TypeResolver typeResolver;
        public final ClassDescriptorResolver classDescriptorResolver;
        public final JetScope scope;

        public final Services services;
        public final DataFlowInfo dataFlowInfo;

        public final JetType expectedType;
        public final JetType expectedReturnType;

        @Deprecated // Only factory methods
        private TypeInferenceContext(
                @NotNull BindingTrace trace,
                @NotNull JetScope scope,
                @NotNull DataFlowInfo dataFlowInfo,
                @NotNull JetType expectedType,
                @NotNull JetType expectedReturnType) {
            this.trace = trace;
            this.typeResolver = new TypeResolver(semanticServices, trace, true);
            this.classDescriptorResolver = semanticServices.getClassDescriptorResolver(trace);
            this.scope = scope;
            this.services = getServices(trace);
            this.dataFlowInfo = dataFlowInfo;
            this.expectedType = expectedType;
            this.expectedReturnType = expectedReturnType;
        }

        public TypeInferenceContext replaceDataFlowInfo(DataFlowInfo newDataFlowInfo) {
            return newContext(trace, scope, newDataFlowInfo, expectedType, expectedReturnType);
        }
        
        public TypeInferenceContext replaceExpectedType(@Nullable JetType newExpectedType) {
            if (newExpectedType == null) return replaceExpectedType(NO_EXPECTED_TYPE);
            if (expectedType == newExpectedType) return this;
            return newContext(trace, scope, dataFlowInfo, newExpectedType, expectedReturnType);
        }
        
        public TypeInferenceContext replaceExpectedReturnType(@Nullable JetType newExpectedReturnType) {
            if (newExpectedReturnType == null) return replaceExpectedReturnType(NO_EXPECTED_TYPE);
            if (expectedReturnType == newExpectedReturnType) return this;
            return newContext(trace, scope, dataFlowInfo, expectedType, newExpectedReturnType);
        }

        public TypeInferenceContext replaceBindingTrace(@NotNull BindingTrace newTrace) {
            if (newTrace == trace) return this;
            return newContext(newTrace, scope, dataFlowInfo, expectedType, expectedReturnType);
        }

        public TypeInferenceContext replaceExpectedTypeAndTrace(@NotNull JetType newExpectedType, @NotNull BindingTrace newTrace) {
            if (newExpectedType == expectedType && newTrace == trace) return this;
            return newContext(newTrace, scope, dataFlowInfo, newExpectedType, expectedReturnType);
        }

        @NotNull
        public TypeInferenceContext replaceScope(@NotNull JetScope newScope) {
            if (newScope == scope) return this;
            return newContext(trace, newScope, dataFlowInfo, expectedType, expectedReturnType);
        }

        @NotNull
        public TypeInferenceContext replaceExpectedTypes(@NotNull JetType newExpectedType, @NotNull JetType newExpectedReturnType) {
            if (expectedType == newExpectedType && expectedReturnType == newExpectedReturnType) return this;
            return newContext(trace, scope, dataFlowInfo, newExpectedType, newExpectedReturnType);
        }
    }

    private class TypeInferrerVisitor extends JetVisitor<JetType, TypeInferenceContext> {

        protected DataFlowInfo resultDataFlowInfo;

        @Nullable
        public DataFlowInfo getResultingDataFlowInfo() {
            return resultDataFlowInfo;
        }

        @Nullable
        public final JetType getType(@NotNull JetExpression expression, TypeInferenceContext context) {
            if (context.trace.get(BindingContext.PROCESSED, expression)) {
                return context.trace.getBindingContext().get(BindingContext.EXPRESSION_TYPE, expression);
            }
            JetType result;
            try {
                result = expression.visit(this, context);
                // Some recursive definitions (object expressions) must put their types in the cache manually:
                if (context.trace.get(BindingContext.PROCESSED, expression)) {
                    return context.trace.getBindingContext().get(BindingContext.EXPRESSION_TYPE, expression);
                }

                if (result instanceof DeferredType) {
                    result = ((DeferredType) result).getActualType();
                }
                if (result != null) {
                    context.trace.record(BindingContext.EXPRESSION_TYPE, expression, result);
                    if (JetStandardClasses.isNothing(result) && !result.isNullable()) {
                        markDominatedExpressionsAsUnreachable(expression, context);
                    }
                }
            }
            catch (ReenteringLazyValueComputationException e) {
                context.trace.getErrorHandler().genericError(expression.getNode(), "Type checking has run into a recursive problem"); // TODO : message
                result = null;
            }

            if (!context.trace.get(BindingContext.PROCESSED, expression)) {
                context.trace.record(BindingContext.RESOLUTION_SCOPE, expression, context.scope);
            }
            context.trace.record(BindingContext.PROCESSED, expression);
            return result;
        }

        private JetType getTypeWithNewScopeAndDataFlowInfo(@NotNull JetScope scope, @NotNull JetExpression expression, @NotNull DataFlowInfo newDataFlowInfo, @NotNull TypeInferenceContext context) {
            return getType(expression, newContext(context.trace, scope, newDataFlowInfo, context.expectedType, context.expectedReturnType));
        }


        public void resetResult() {
//            result = null;
            resultDataFlowInfo = null;
//            resultScope = null;
        }

////////////////////////////////////////////////////////////////////////////////////////////////////////////////////////

        private void markDominatedExpressionsAsUnreachable(JetExpression expression, TypeInferenceContext context) {
            List<JetElement> dominated = new ArrayList<JetElement>();
            flowInformationProvider.collectDominatedExpressions(expression, dominated);
            Set<JetElement> rootExpressions = JetPsiUtil.findRootExpressions(dominated);
            for (JetElement rootExpression : rootExpressions) {
                context.trace.getErrorHandler().genericError(rootExpression.getNode(),
                        "This code is unreachable, because '" + expression.getText() + "' never terminates normally");
            }
        }

////////////////////////////////////////////////////////////////////////////////////////////////////////////////////////

        @Override
        public JetType visitSimpleNameExpression(JetSimpleNameExpression expression, TypeInferenceContext context) {
            // TODO : other members
            // TODO : type substitutions???
            String referencedName = expression.getReferencedName();
            if (expression.getReferencedNameElementType() == JetTokens.FIELD_IDENTIFIER
                    && referencedName != null) {
                PropertyDescriptor property = context.scope.getPropertyByFieldReference(referencedName);
                if (property == null) {
                    context.trace.getErrorHandler().unresolvedReference(expression);
                }
                else {
                    context.trace.record(REFERENCE_TARGET, expression, property);
                    return context.services.checkEnrichedType(property.getOutType(), expression, context);
                }
            }
            else {
                return getSelectorReturnType(null, expression, context); // TODO : Extensions to this
//                assert JetTokens.IDENTIFIER == expression.getReferencedNameElementType();
//                if (referencedName != null) {
//                    VariableDescriptor variable = context.scope.getVariable(referencedName);
//                    if (variable != null) {
//                        context.trace.record(REFERENCE_TARGET, expression, variable);
//                        JetType result = variable.getOutType();
//                        if (result == null) {
//                            context.trace.getErrorHandler().genericError(expression.getNode(), "This variable is not readable in this context");
//                        }
//                        return context.services.checkEnrichedType(result, expression, context);
//                    }
//                    else {
//                        return lookupNamespaceOrClassObject(expression, referencedName, context);
//                        ClassifierDescriptor classifier = context.scope.getClassifier(referencedName);
//                        if (classifier != null) {
//                            JetType classObjectType = classifier.getClassObjectType();
//                            JetType result = null;
//                            if (classObjectType != null && (isNamespacePosition() || classifier.isClassObjectAValue())) {
//                                result = classObjectType;
//                            }
//                            else {
//                                context.trace.getErrorHandler().genericError(expression.getNode(), "Classifier " + classifier.getName() +  " does not have a class object");
//                            }
//                            context.trace.record(REFERENCE_TARGET, expression, classifier);
//                            return context.services.checkEnrichedType(result, expression, context);
//                        }
//                        else {
//                            JetType[] result = new JetType[1];
//                            if (furtherNameLookup(expression, referencedName, result, context)) {
//                                return context.services.checkEnrichedType(result[0], expression, context);
//                            }
//
//                        }
//                    }
//                    context.trace.getErrorHandler().unresolvedReference(expression);
//                }
            }
            return null;
        }

        private JetType lookupNamespaceOrClassObject(JetSimpleNameExpression expression, String referencedName, TypeInferenceContext context) {
            ClassifierDescriptor classifier = context.scope.getClassifier(referencedName);
            if (classifier != null) {
                JetType classObjectType = classifier.getClassObjectType();
                JetType result = null;
                if (classObjectType != null && (isNamespacePosition() || classifier.isClassObjectAValue())) {
                    result = classObjectType;
                }
                else {
                    context.trace.getErrorHandler().genericError(expression.getNode(), "Classifier " + classifier.getName() +  " does not have a class object");
                }
                context.trace.record(REFERENCE_TARGET, expression, classifier);
                if (result == null) {
                    return ErrorUtils.createErrorType("No class object in " + expression.getReferencedName());
                }
                return context.services.checkEnrichedType(result, expression, context);
            }
            else {
                JetType[] result = new JetType[1];
                if (furtherNameLookup(expression, referencedName, result, context)) {
                    return context.services.checkEnrichedType(result[0], expression, context);
                }

            }
            return null;
        }

        public boolean isNamespacePosition() {
            return false;
        }
        
        protected boolean furtherNameLookup(@NotNull JetSimpleNameExpression expression, @NotNull String referencedName, @NotNull JetType[] result, TypeInferenceContext context) {
            NamespaceType namespaceType = lookupNamespaceType(expression, referencedName, context);
            if (namespaceType != null) {
                context.trace.getErrorHandler().genericError(expression.getNode(), "Expression expected, but a namespace name found");
                return true;
            }
            return false;
        }

        @Nullable
        protected NamespaceType lookupNamespaceType(@NotNull JetSimpleNameExpression expression, @NotNull String referencedName, TypeInferenceContext context) {
            NamespaceDescriptor namespace = context.scope.getNamespace(referencedName);
            if (namespace == null) {
                return null;
            }
            context.trace.record(REFERENCE_TARGET, expression, namespace);
            return namespace.getNamespaceType();
        }

        @Override
        public JetType visitObjectLiteralExpression(final JetObjectLiteralExpression expression, final TypeInferenceContext context) {
            final JetType[] result = new JetType[1];
            BindingTraceAdapter.RecordHandler<PsiElement, DeclarationDescriptor> handler = new BindingTraceAdapter.RecordHandler<PsiElement, DeclarationDescriptor>() {

                @Override
                public void handleRecord(WritableSlice<PsiElement, DeclarationDescriptor> slice, PsiElement declaration, final DeclarationDescriptor descriptor) {
                    if (declaration == expression.getObjectDeclaration()) {
                        JetType defaultType = new DeferredType(new LazyValue<JetType>() {
                            @Override
                            protected JetType compute() {
                                return ((ClassDescriptor) descriptor).getDefaultType();
                            }
                        });
                        result[0] = defaultType;
                        if (!context.trace.get(BindingContext.PROCESSED, expression)) {
                            context.trace.record(BindingContext.EXPRESSION_TYPE, expression, defaultType);
                            context.trace.record(BindingContext.PROCESSED, expression);
                        }
                    }
                }
            };
            BindingTraceAdapter traceAdapter = new BindingTraceAdapter(context.trace);
            for (WritableSlice slice : BindingContext.DECLARATIONS_TO_DESCRIPTORS) {
                //noinspection unchecked
                traceAdapter.addHandler(slice, handler);
            }
            TopDownAnalyzer topDownAnalyzer = new TopDownAnalyzer(semanticServices, traceAdapter);
            topDownAnalyzer.processObject(context.scope, context.scope.getContainingDeclaration(), expression.getObjectDeclaration());
            return context.services.checkType(result[0], expression, context);
        }

        @Override
        public JetType visitFunctionLiteralExpression(JetFunctionLiteralExpression expression, TypeInferenceContext context) {
            JetFunctionLiteral functionLiteral = expression.getFunctionLiteral();

            JetTypeReference receiverTypeRef = functionLiteral.getReceiverTypeRef();
            final JetType receiverType;
            if (receiverTypeRef != null) {
                receiverType = context.typeResolver.resolveType(context.scope, receiverTypeRef);
            } else {
                receiverType = context.scope.getThisType();
            }

            FunctionDescriptorImpl functionDescriptor = new FunctionDescriptorImpl(
                    context.scope.getContainingDeclaration(), Collections.<AnnotationDescriptor>emptyList(), "<anonymous>");

            List<JetType> parameterTypes = new ArrayList<JetType>();
            List<ValueParameterDescriptor> valueParameterDescriptors = Lists.newArrayList();
            List<JetParameter> parameters = functionLiteral.getValueParameters();
            JetType expectedType = context.expectedType;
            
            List<ValueParameterDescriptor> valueParameters = null;
            boolean functionTypeExpected = expectedType != NO_EXPECTED_TYPE && JetStandardClasses.isFunctionType(expectedType);
            if (functionTypeExpected) {
                valueParameters = JetStandardClasses.getValueParameters(functionDescriptor, expectedType);
            }

            for (int i = 0, parametersSize = parameters.size(); i < parametersSize; i++) {
                JetParameter parameter = parameters.get(i);
                JetTypeReference typeReference = parameter.getTypeReference();

                JetType type;
                if (typeReference != null) {
                    type = context.typeResolver.resolveType(context.scope, typeReference);
                }
                else {
<<<<<<< HEAD
                    if (valueParameters != null) {
                        type = valueParameters.get(i).getOutType();
                    }
                    else {
                        context.trace.getErrorHandler().genericError(parameter.getNode(), "Cannot infer a type for this parameter. To specify it explicitly use the {(p : Type) => ...} notation");
                        type = ErrorUtils.createErrorType("Cannot be inferred");
                    }
=======
                    context.trace.getErrorHandler().genericError(parameter.getNode(), "Type inference for parameters is not implemented yet ");
                    type = ErrorUtils.createErrorType("Not inferred");
>>>>>>> 234eafb0
                }
                ValueParameterDescriptor valueParameterDescriptor = context.classDescriptorResolver.resolveValueParameterDescriptor(functionDescriptor, parameter, i, type);
                parameterTypes.add(valueParameterDescriptor.getOutType());
                valueParameterDescriptors.add(valueParameterDescriptor);
            }

            JetType effectiveReceiverType;
            if (receiverTypeRef == null) {
                if (functionTypeExpected) {
                    effectiveReceiverType = JetStandardClasses.getReceiverType(expectedType);
                }
                else {
                    effectiveReceiverType = null;
                }
            }
            else {
                effectiveReceiverType = receiverType;
            }
            functionDescriptor.initialize(effectiveReceiverType, Collections.<TypeParameterDescriptor>emptyList(), valueParameterDescriptors, null);
            context.trace.record(BindingContext.FUNCTION, expression, functionDescriptor);

            JetType returnType = NO_EXPECTED_TYPE;
            JetScope functionInnerScope = FunctionDescriptorUtil.getFunctionInnerScope(context.scope, functionDescriptor, context.trace);
            JetTypeReference returnTypeRef = functionLiteral.getReturnTypeRef();
            if (returnTypeRef != null) {
                returnType = context.typeResolver.resolveType(context.scope, returnTypeRef);
                context.services.checkFunctionReturnType(functionInnerScope, expression, returnType, context.dataFlowInfo, CoercionStrategy.COERCION_TO_UNIT);
            }
            else {
                if (functionTypeExpected) {
                    returnType = JetStandardClasses.getReturnType(expectedType);
                }
                returnType = context.services.getBlockReturnedType(functionInnerScope, functionLiteral.getBodyExpression(), CoercionStrategy.COERCION_TO_UNIT, context.replaceExpectedType(returnType));
            }
            JetType safeReturnType = returnType == null ? ErrorUtils.createErrorType("<return type>") : returnType;
            functionDescriptor.setReturnType(safeReturnType);

            if (functionTypeExpected) {
                JetType expectedReturnType = JetStandardClasses.getReturnType(expectedType);
                if (JetStandardClasses.isUnit(expectedReturnType)) {
                    return context.services.checkType(JetStandardClasses.getFunctionType(Collections.<AnnotationDescriptor>emptyList(), effectiveReceiverType, parameterTypes, expectedReturnType), expression, context);
                }

            }
            return context.services.checkType(JetStandardClasses.getFunctionType(Collections.<AnnotationDescriptor>emptyList(), effectiveReceiverType, parameterTypes, safeReturnType), expression, context);
        }

        @Override
        public JetType visitParenthesizedExpression(JetParenthesizedExpression expression, TypeInferenceContext context) {
            return context.services.checkType(getType(expression.getExpression(), context.replaceScope(context.scope)), expression, context);
        }

        @Override
        public JetType visitConstantExpression(JetConstantExpression expression, TypeInferenceContext context) {
            ASTNode node = expression.getNode();
            IElementType elementType = node.getElementType();
            String text = node.getText();
            JetStandardLibrary standardLibrary = semanticServices.getStandardLibrary();
            CompileTimeConstantResolver compileTimeConstantResolver = context.services.compileTimeConstantResolver;

            CompileTimeConstant<?> value;
            if (elementType == JetNodeTypes.INTEGER_CONSTANT) {
                value = compileTimeConstantResolver.getIntegerValue(text, context.expectedType);
            }
            else if (elementType == JetNodeTypes.FLOAT_CONSTANT) {
                value = compileTimeConstantResolver.getFloatValue(text, context.expectedType);
            }
            else if (elementType == JetNodeTypes.BOOLEAN_CONSTANT) {
                value = compileTimeConstantResolver.getBooleanValue(text, context.expectedType);
            }
            else if (elementType == JetNodeTypes.CHARACTER_CONSTANT) {
                value = compileTimeConstantResolver.getCharValue(text, context.expectedType);
            }
            else if (elementType == JetNodeTypes.RAW_STRING_CONSTANT) {
                value = compileTimeConstantResolver.getRawStringValue(text, context.expectedType);
            }
            else if (elementType == JetNodeTypes.NULL) {
                value = compileTimeConstantResolver.getNullValue(context.expectedType);
            }
            else {
                throw new IllegalArgumentException("Unsupported constant: " + expression);
            }
            if (value instanceof ErrorValue) {
                ErrorValue errorValue = (ErrorValue) value;
                context.trace.getErrorHandler().genericError(node, errorValue.getMessage());
                return getDefaultType(elementType);
            }
            else {
                context.trace.record(BindingContext.COMPILE_TIME_VALUE, expression, value);
                return context.services.checkType(value.getType(standardLibrary), expression, context);
            }
        }

        @NotNull
        private JetType getDefaultType(IElementType constantType) {
            if (constantType == JetNodeTypes.INTEGER_CONSTANT) {
                return semanticServices.getStandardLibrary().getIntType();
            }
            else if (constantType == JetNodeTypes.FLOAT_CONSTANT) {
                return semanticServices.getStandardLibrary().getDoubleType();
            }
            else if (constantType == JetNodeTypes.BOOLEAN_CONSTANT) {
                return semanticServices.getStandardLibrary().getBooleanType();
            }
            else if (constantType == JetNodeTypes.CHARACTER_CONSTANT) {
                return semanticServices.getStandardLibrary().getCharType();
            }
            else if (constantType == JetNodeTypes.RAW_STRING_CONSTANT) {
                return semanticServices.getStandardLibrary().getStringType();
            }
            else if (constantType == JetNodeTypes.NULL) {
                return JetStandardClasses.getNullableNothingType();
            }
            else {
                throw new IllegalArgumentException("Unsupported constant type: " + constantType);
            }
        }

        @Override
        public JetType visitThrowExpression(JetThrowExpression expression, TypeInferenceContext context) {
            JetExpression thrownExpression = expression.getThrownExpression();
            if (thrownExpression != null) {
                JetType type = getType(thrownExpression, context.replaceExpectedType(NO_EXPECTED_TYPE).replaceScope(context.scope));
                // TODO : check that it inherits Throwable
            }
            return context.services.checkType(JetStandardClasses.getNothingType(), expression, context);
        }

        @Override
        public JetType visitReturnExpression(JetReturnExpression expression, TypeInferenceContext context) {
            if (context.expectedReturnType == FORBIDDEN) {
                context.trace.getErrorHandler().genericError(expression.getNode(), "'return' is not allowed here");
                return null;
            }
            JetExpression returnedExpression = expression.getReturnedExpression();

            JetType returnedType = JetStandardClasses.getUnitType();
            if (returnedExpression != null) {
                getType(returnedExpression, context.replaceExpectedType(context.expectedReturnType).replaceScope(context.scope));
            }
            else {
                if (context.expectedReturnType != NO_EXPECTED_TYPE && !JetStandardClasses.isUnit(context.expectedReturnType)) {
                    context.trace.getErrorHandler().genericError(expression.getNode(), "This function must return a value of type " + context.expectedReturnType);
                }
            }
            return context.services.checkType(JetStandardClasses.getNothingType(), expression, context);
        }

        @Override
        public JetType visitBreakExpression(JetBreakExpression expression, TypeInferenceContext context) {
            return context.services.checkType(JetStandardClasses.getNothingType(), expression, context);
        }

        @Override
        public JetType visitContinueExpression(JetContinueExpression expression, TypeInferenceContext context) {
            return context.services.checkType(JetStandardClasses.getNothingType(), expression, context);
        }

        @Override
        public JetType visitBinaryWithTypeRHSExpression(JetBinaryExpressionWithTypeRHS expression, TypeInferenceContext context) {
            JetTypeReference right = expression.getRight();
            JetType result = null;
            if (right != null) {
                JetType targetType = context.typeResolver.resolveType(context.scope, right);

                if (isTypeFlexible(expression.getLeft())) {
                    TemporaryBindingTrace temporaryTraceWithExpectedType = TemporaryBindingTrace.create(context.trace);
                    boolean success = checkBinaryWithTypeRHS(expression, context, targetType, targetType, temporaryTraceWithExpectedType);
                    if (success) {
                        temporaryTraceWithExpectedType.commit();
                    }
                    else {
                        TemporaryBindingTrace temporaryTraceWithoutExpectedType = TemporaryBindingTrace.create(context.trace);
                        checkBinaryWithTypeRHS(expression, context, targetType, NO_EXPECTED_TYPE, temporaryTraceWithoutExpectedType);
                        temporaryTraceWithoutExpectedType.commit();
                    }
                }
                else {
                    TemporaryBindingTrace temporaryTraceWithoutExpectedType = TemporaryBindingTrace.create(context.trace);
                    checkBinaryWithTypeRHS(expression, context, targetType, NO_EXPECTED_TYPE, temporaryTraceWithoutExpectedType);
                    temporaryTraceWithoutExpectedType.commit();
                }

                IElementType operationType = expression.getOperationSign().getReferencedNameElementType();
                result = operationType == JetTokens.AS_SAFE ? TypeUtils.makeNullable(targetType) : targetType;
            }
            else {
                getType(expression.getLeft(), context.replaceExpectedType(NO_EXPECTED_TYPE));
            }
            return context.services.checkType(result, expression, context);
        }

        private boolean isTypeFlexible(@Nullable JetExpression expression) {
            if (expression == null) return false;

            return TokenSet.create(
                    JetNodeTypes.INTEGER_CONSTANT,
                    JetNodeTypes.FLOAT_CONSTANT
            ).contains(expression.getNode().getElementType());
        }

        private boolean checkBinaryWithTypeRHS(JetBinaryExpressionWithTypeRHS expression, TypeInferenceContext context, @NotNull JetType targetType, @NotNull JetType expectedType, TemporaryBindingTrace temporaryTrace) {
            TypeInferenceContext newContext = context.replaceExpectedTypeAndTrace(expectedType, temporaryTrace);

            JetType actualType = getType(expression.getLeft(), newContext);
            if (actualType == null) return false;
            
            JetSimpleNameExpression operationSign = expression.getOperationSign();
            IElementType operationType = operationSign.getReferencedNameElementType();
            if (operationType == JetTokens.COLON) {
                if (targetType != NO_EXPECTED_TYPE && !semanticServices.getTypeChecker().isSubtypeOf(actualType, targetType)) {
                    context.trace.getErrorHandler().typeMismatch(expression.getLeft(), targetType, actualType);
                    return false;
                }
                return true;
            }
            else if (operationType == JetTokens.AS_KEYWORD || operationType == JetTokens.AS_SAFE) {
                checkForCastImpossibility(expression, actualType, targetType, context);
                return true;
            }
            else {
                context.trace.getErrorHandler().genericError(operationSign.getNode(), "Unsupported binary operation");
                return false;
            }
        }

        private void checkForCastImpossibility(JetBinaryExpressionWithTypeRHS expression, JetType actualType, JetType targetType, TypeInferenceContext context) {
            if (actualType == null || targetType == NO_EXPECTED_TYPE) return;

            JetTypeChecker typeChecker = semanticServices.getTypeChecker();
            if (!typeChecker.isSubtypeOf(targetType, actualType)) {
                if (typeChecker.isSubtypeOf(actualType, targetType)) {
                    context.trace.getErrorHandler().genericWarning(expression.getOperationSign().getNode(), "No cast needed, use ':' instead");
                }
                else {
                    // See JET-58 Make 'as never succeeds' a warning, or even never check for Java (external) types
                    context.trace.getErrorHandler().genericWarning(expression.getOperationSign().getNode(), "This cast can never succeed");
                }
            }
            else {
                if (typeChecker.isSubtypeOf(actualType, targetType)) {
                    context.trace.getErrorHandler().genericWarning(expression.getOperationSign().getNode(), "No cast needed");
                }
            }
        }

        @Override
        public JetType visitTupleExpression(JetTupleExpression expression, TypeInferenceContext context) {
            List<JetExpression> entries = expression.getEntries();
            List<JetType> types = new ArrayList<JetType>();
            for (JetExpression entry : entries) {
                types.add(context.services.safeGetType(context.scope, entry, NO_EXPECTED_TYPE)); // TODO
            }
            if (context.expectedType != NO_EXPECTED_TYPE && JetStandardClasses.isTupleType(context.expectedType)) {
                List<JetType> enrichedTypes = context.services.checkArgumentTypes(types, entries, context.expectedType.getArguments(), context);
                if (enrichedTypes != types) {
                    return JetStandardClasses.getTupleType(enrichedTypes);
                }
            }
            // TODO : labels
            return context.services.checkType(JetStandardClasses.getTupleType(types), expression, context);
        }

        @Override
        public JetType visitThisExpression(JetThisExpression expression, TypeInferenceContext context) {
            JetType result = null;
            JetType thisType = null;
            String labelName = expression.getLabelName();
            if (labelName != null) {
                Collection<DeclarationDescriptor> declarationsByLabel = context.scope.getDeclarationsByLabel(labelName);
                int size = declarationsByLabel.size();
                final JetSimpleNameExpression targetLabel = expression.getTargetLabel();
                assert targetLabel != null;
                if (size == 1) {
                    DeclarationDescriptor declarationDescriptor = declarationsByLabel.iterator().next();
                    if (declarationDescriptor instanceof ClassDescriptor) {
                        ClassDescriptor classDescriptor = (ClassDescriptor) declarationDescriptor;
                        thisType = classDescriptor.getDefaultType();
                    }
                    else if (declarationDescriptor instanceof FunctionDescriptor) {
                        FunctionDescriptor functionDescriptor = (FunctionDescriptor) declarationDescriptor;
                        thisType = functionDescriptor.getReceiverType();
                    }
                    else {
                        throw new UnsupportedOperationException(); // TODO
                    }
                    context.trace.record(REFERENCE_TARGET, targetLabel, declarationDescriptor);
                    context.trace.record(REFERENCE_TARGET, expression.getThisReference(), declarationDescriptor);
                }
                else if (size == 0) {
                    // This uses the info written by the control flow processor
                    PsiElement psiElement = BindingContextUtils.resolveToDeclarationPsiElement(context.trace.getBindingContext(), targetLabel);
                    if (psiElement instanceof JetFunctionLiteralExpression) {
                        DeclarationDescriptor declarationDescriptor = context.trace.getBindingContext().get(BindingContext.DECLARATION_TO_DESCRIPTOR, psiElement);
                        if (declarationDescriptor instanceof FunctionDescriptor) {
                            thisType = ((FunctionDescriptor) declarationDescriptor).getReceiverType();
                            if (thisType == null) {
                                thisType = JetStandardClasses.getNothingType();
                            }
                            else {
                                context.trace.record(REFERENCE_TARGET, targetLabel, declarationDescriptor);
                                context.trace.record(REFERENCE_TARGET, expression.getThisReference(), declarationDescriptor);
                            }
                        }
                        else {
                            context.trace.getErrorHandler().unresolvedReference(targetLabel);
                        }
                    }
                    else {
                        context.trace.getErrorHandler().unresolvedReference(targetLabel);
                    }
                }
                else {
                    context.trace.getErrorHandler().genericError(targetLabel.getNode(), "Ambiguous label");
                }
            }
            else {
                thisType = context.scope.getThisType();

                DeclarationDescriptor declarationDescriptorForUnqualifiedThis = context.scope.getDeclarationDescriptorForUnqualifiedThis();
                if (declarationDescriptorForUnqualifiedThis != null) {
                    context.trace.record(REFERENCE_TARGET, expression.getThisReference(), declarationDescriptorForUnqualifiedThis);
                }
            }

            if (thisType != null) {
                if (JetStandardClasses.isNothing(thisType)) {
                    context.trace.getErrorHandler().genericError(expression.getNode(), "'this' is not defined in this context");
                }
                else {
                    JetTypeReference superTypeQualifier = expression.getSuperTypeQualifier();
                    if (superTypeQualifier != null) {
                        JetTypeElement superTypeElement = superTypeQualifier.getTypeElement();
                        // Errors are reported by the parser
                        if (superTypeElement instanceof JetUserType) {
                            JetUserType typeElement = (JetUserType) superTypeElement;

                            ClassifierDescriptor classifierCandidate = context.typeResolver.resolveClass(context.scope, typeElement);
                            if (classifierCandidate instanceof ClassDescriptor) {
                                ClassDescriptor superclass = (ClassDescriptor) classifierCandidate;

                                Collection<? extends JetType> supertypes = thisType.getConstructor().getSupertypes();
                                TypeSubstitutor substitutor = TypeSubstitutor.create(thisType);
                                for (JetType declaredSupertype : supertypes) {
                                    if (declaredSupertype.getConstructor().equals(superclass.getTypeConstructor())) {
                                        result = substitutor.safeSubstitute(declaredSupertype, Variance.INVARIANT);
                                        break;
                                    }
                                }
                                if (result == null) {
                                    context.trace.getErrorHandler().genericError(superTypeElement.getNode(), "Not a superclass");
                                }
                            }
                        }
                    } else {
                        result = thisType;
                    }
                    if (result != null) {
                        context.trace.record(BindingContext.EXPRESSION_TYPE, expression.getThisReference(), result);
                    }
                }
            }
            return context.services.checkType(result, expression, context);
        }

        @Override
        public JetType visitBlockExpression(JetBlockExpression expression, TypeInferenceContext context) {
            return context.services.getBlockReturnedType(context.scope, expression, CoercionStrategy.NO_COERCION, context);
        }

        @Override
        public JetType visitWhenExpression(final JetWhenExpression expression, TypeInferenceContext contextWithExpectedType) {
            TypeInferenceContext context = contextWithExpectedType.replaceExpectedType(NO_EXPECTED_TYPE);
            // TODO :change scope according to the bound value in the when header
            final JetExpression subjectExpression = expression.getSubjectExpression();

            final JetType subjectType = subjectExpression != null ? context.services.safeGetType(context.scope, subjectExpression, NO_EXPECTED_TYPE) : ErrorUtils.createErrorType("Unknown type");
            final VariableDescriptor variableDescriptor = subjectExpression != null ? context.services.getVariableDescriptorFromSimpleName(subjectExpression, context) : null;

            // TODO : exhaustive patterns

            Set<JetType> expressionTypes = Sets.newHashSet();
            for (JetWhenEntry whenEntry : expression.getEntries()) {
                JetWhenCondition[] conditions = whenEntry.getConditions();
                DataFlowInfo newDataFlowInfo;
                WritableScope scopeToExtend;
                if (conditions.length == 1) {
                    scopeToExtend = newWritableScopeImpl(context.scope, context.trace).setDebugName("Scope extended in when entry");
                    newDataFlowInfo = context.dataFlowInfo;
                    JetWhenCondition condition = conditions[0];
                    if (condition != null) {
                        newDataFlowInfo = checkWhenCondition(subjectExpression, subjectType, condition, scopeToExtend, context, variableDescriptor);
                    }
                }
                else {
                    scopeToExtend = newWritableScopeImpl(context.scope, context.trace); // We don't write to this scope
                    newDataFlowInfo = null;
                    for (JetWhenCondition condition : conditions) {
                        DataFlowInfo dataFlowInfo = checkWhenCondition(subjectExpression, subjectType, condition, newWritableScopeImpl(context.scope, context.trace), context, variableDescriptor);
                        if (newDataFlowInfo == null) {
                            newDataFlowInfo = dataFlowInfo;
                        }
                        else {
                            newDataFlowInfo = newDataFlowInfo.or(dataFlowInfo);
                        }
                    }
                    if (newDataFlowInfo == null) {
                        newDataFlowInfo = context.dataFlowInfo;
                    }
                    else {
                        newDataFlowInfo = newDataFlowInfo.and(context.dataFlowInfo);
                    }
                }
                JetExpression bodyExpression = whenEntry.getExpression();
                if (bodyExpression != null) {
                    JetType type = getTypeWithNewScopeAndDataFlowInfo(scopeToExtend, bodyExpression, newDataFlowInfo, contextWithExpectedType);
                    if (type != null) {
                        expressionTypes.add(type);
                    }
                }
            }

            if (!expressionTypes.isEmpty()) {
                return semanticServices.getTypeChecker().commonSupertype(expressionTypes);
            }
            else if (expression.getEntries().isEmpty()) {
                context.trace.getErrorHandler().genericError(expression.getNode(), "Entries required for when-expression"); // TODO : Scope, and maybe this should not an error
            }
            return null;
        }

        private DataFlowInfo checkWhenCondition(@Nullable final JetExpression subjectExpression, final JetType subjectType, JetWhenCondition condition, final WritableScope scopeToExtend, final TypeInferenceContext context, final VariableDescriptor... subjectVariables) {
            final DataFlowInfo[] newDataFlowInfo = new DataFlowInfo[]{context.dataFlowInfo};
            condition.accept(new JetVisitorVoid() {

                @Override
                public void visitWhenConditionCall(JetWhenConditionCall condition) {
                    JetExpression callSuffixExpression = condition.getCallSuffixExpression();
//                    JetScope compositeScope = new ScopeWithReceiver(context.scope, subjectType, semanticServices.getTypeChecker());
                    if (callSuffixExpression != null) {
//                        JetType selectorReturnType = getType(compositeScope, callSuffixExpression, false, context);
                        JetType selectorReturnType = getSelectorReturnType(subjectType, callSuffixExpression, context);//getType(compositeScope, callSuffixExpression, false, context);
                        ensureBooleanResultWithCustomSubject(callSuffixExpression, selectorReturnType, "This expression", context);
                        context.services.checkNullSafety(subjectType, condition.getOperationTokenNode(), getCalleeFunctionDescriptor(callSuffixExpression, context));
                    }
                }

                @Override
                public void visitWhenConditionInRange(JetWhenConditionInRange condition) {
                    JetExpression rangeExpression = condition.getRangeExpression();
                    if (rangeExpression != null) {
                        assert subjectExpression != null;
                        checkInExpression(condition.getOperationReference(), subjectExpression, rangeExpression, context);
                    }
                }

                @Override
                public void visitWhenConditionIsPattern(JetWhenConditionIsPattern condition) {
                    JetPattern pattern = condition.getPattern();
                    if (pattern != null) {
                        newDataFlowInfo[0] = checkPatternType(pattern, subjectType, scopeToExtend, context, subjectVariables);
                    }
                }

                @Override
                public void visitJetElement(JetElement element) {
                    context.trace.getErrorHandler().genericError(element.getNode(), "Unsupported [JetTypeInferrer] : " + element);
                }
            });
            return newDataFlowInfo[0];
        }

        private DataFlowInfo checkPatternType(@NotNull JetPattern pattern, @NotNull final JetType subjectType, @NotNull final WritableScope scopeToExtend, final TypeInferenceContext context, @NotNull final VariableDescriptor... subjectVariables) {
            final DataFlowInfo[] result = new DataFlowInfo[] {context.dataFlowInfo};
            pattern.accept(new JetVisitorVoid() {
                @Override
                public void visitTypePattern(JetTypePattern typePattern) {
                    JetTypeReference typeReference = typePattern.getTypeReference();
                    if (typeReference != null) {
                        JetType type = context.typeResolver.resolveType(context.scope, typeReference);
                        checkTypeCompatibility(type, subjectType, typePattern);
                        result[0] = context.dataFlowInfo.isInstanceOf(subjectVariables, type);
                    }
                }

                @Override
                public void visitTuplePattern(JetTuplePattern pattern) {
                    List<JetTuplePatternEntry> entries = pattern.getEntries();
                    TypeConstructor typeConstructor = subjectType.getConstructor();
                    if (!JetStandardClasses.getTuple(entries.size()).getTypeConstructor().equals(typeConstructor)
                        || typeConstructor.getParameters().size() != entries.size()) {
                        context.trace.getErrorHandler().genericError(pattern.getNode(), "Type mismatch: subject is of type " + subjectType + " but the pattern is of type Tuple" + entries.size()); // TODO : message
                    }
                    else {
                        for (int i = 0, entriesSize = entries.size(); i < entriesSize; i++) {
                            JetTuplePatternEntry entry = entries.get(i);
                            JetType type = subjectType.getArguments().get(i).getType();

                            // TODO : is a name always allowed, ie for tuple patterns, not decomposer arg lists?
                            ASTNode nameLabelNode = entry.getNameLabelNode();
                            if (nameLabelNode != null) {
                                context.trace.getErrorHandler().genericError(nameLabelNode, "Unsupported [JetTypeInferrer]");
                            }

                            JetPattern entryPattern = entry.getPattern();
                            if (entryPattern != null) {
                                result[0] = result[0].and(checkPatternType(entryPattern, type, scopeToExtend, context));
                            }
                        }
                    }
                }

                @Override
                public void visitDecomposerPattern(JetDecomposerPattern pattern) {
                    JetExpression decomposerExpression = pattern.getDecomposerExpression();
                    if (decomposerExpression != null) {
                        JetType selectorReturnType = getSelectorReturnType(subjectType, decomposerExpression, context);

                        result[0] = checkPatternType(pattern.getArgumentList(), selectorReturnType == null ? ErrorUtils.createErrorType("No type") : selectorReturnType, scopeToExtend, context);
                    }
                }

                @Override
                public void visitWildcardPattern(JetWildcardPattern pattern) {
                    // Nothing
                }

                @Override
                public void visitExpressionPattern(JetExpressionPattern pattern) {
                    JetExpression expression = pattern.getExpression();
                    if (expression != null) {
                        JetType type = getType(expression, context.replaceScope(scopeToExtend));
                        checkTypeCompatibility(type, subjectType, pattern);
                    }
                }

                @Override
                public void visitBindingPattern(JetBindingPattern pattern) {
                    JetProperty variableDeclaration = pattern.getVariableDeclaration();
                    JetTypeReference propertyTypeRef = variableDeclaration.getPropertyTypeRef();
                    JetType type = propertyTypeRef == null ? subjectType : context.typeResolver.resolveType(context.scope, propertyTypeRef);
                    VariableDescriptor variableDescriptor = context.classDescriptorResolver.resolveLocalVariableDescriptorWithType(context.scope.getContainingDeclaration(), variableDeclaration, type);
                    scopeToExtend.addVariableDescriptor(variableDescriptor);
                    if (propertyTypeRef != null) {
                        if (!semanticServices.getTypeChecker().isSubtypeOf(subjectType, type)) {
                            context.trace.getErrorHandler().genericError(propertyTypeRef.getNode(), type + " must be a supertype of " + subjectType + ". Use 'is' to match against " + type);
                        }
                    }

                    JetWhenCondition condition = pattern.getCondition();
                    if (condition != null) {
                        int oldLength = subjectVariables.length;
                        VariableDescriptor[] newSubjectVariables = new VariableDescriptor[oldLength + 1];
                        System.arraycopy(subjectVariables, 0, newSubjectVariables, 0, oldLength);
                        newSubjectVariables[oldLength] = variableDescriptor;
                        result[0] = checkWhenCondition(null, subjectType, condition, scopeToExtend, context, newSubjectVariables);
                    }
                }

                private void checkTypeCompatibility(@Nullable JetType type, @NotNull JetType subjectType, @NotNull JetElement reportErrorOn) {
                    // TODO : Take auto casts into account?
                    if (type == null) {
                        return;
                    }
                    if (TypeUtils.intersect(semanticServices.getTypeChecker(), Sets.newHashSet(type, subjectType)) == null) {
                        context.trace.getErrorHandler().genericError(reportErrorOn.getNode(), "Incompatible types: " + type + " and " + subjectType);
                    }
                }

                @Override
                public void visitJetElement(JetElement element) {
                    context.trace.getErrorHandler().genericError(element.getNode(), "Unsupported [JetTypeInferrer]");
                }
            });
            return result[0];
        }

        @Override
        public JetType visitTryExpression(JetTryExpression expression, TypeInferenceContext context) {
            JetExpression tryBlock = expression.getTryBlock();
            List<JetCatchClause> catchClauses = expression.getCatchClauses();
            JetFinallySection finallyBlock = expression.getFinallyBlock();
            List<JetType> types = new ArrayList<JetType>();
            for (JetCatchClause catchClause : catchClauses) {
                JetParameter catchParameter = catchClause.getCatchParameter();
                JetExpression catchBody = catchClause.getCatchBody();
                if (catchParameter != null) {
                    VariableDescriptor variableDescriptor = context.classDescriptorResolver.resolveLocalVariableDescriptor(context.scope.getContainingDeclaration(), context.scope, catchParameter);
                    if (catchBody != null) {
                        WritableScope catchScope = newWritableScopeImpl(context.scope, context.trace).setDebugName("Catch scope");
                        catchScope.addVariableDescriptor(variableDescriptor);
                        JetType type = getType(catchBody, context.replaceScope(catchScope));
                        if (type != null) {
                            types.add(type);
                        }
                    }
                }
            }
            if (finallyBlock != null) {
                types.clear(); // Do not need the list for the check, but need the code above to typecheck catch bodies
                JetType type = getType(finallyBlock.getFinalExpression(), context.replaceScope(context.scope));
                if (type != null) {
                    types.add(type);
                }
            }
            JetType type = getType(tryBlock, context.replaceScope(context.scope));
            if (type != null) {
                types.add(type);
            }
            if (types.isEmpty()) {
                return null;
            }
            else {
                return semanticServices.getTypeChecker().commonSupertype(types);
            }
        }

        @Override
        public JetType visitIfExpression(JetIfExpression expression, TypeInferenceContext contextWithExpectedType) {
            TypeInferenceContext context = contextWithExpectedType.replaceExpectedType(NO_EXPECTED_TYPE);
            JetExpression condition = expression.getCondition();
            checkCondition(context.scope, condition, context);

            JetExpression elseBranch = expression.getElse();
            JetExpression thenBranch = expression.getThen();

            WritableScopeImpl thenScope = newWritableScopeImpl(context.scope, context.trace).setDebugName("Then scope");
            DataFlowInfo thenInfo = extractDataFlowInfoFromCondition(condition, true, thenScope, context);
            DataFlowInfo elseInfo = extractDataFlowInfoFromCondition(condition, false, null, context);

            if (elseBranch == null) {
                if (thenBranch != null) {
                    JetType type = getTypeWithNewScopeAndDataFlowInfo(thenScope, thenBranch, thenInfo, context);
                    if (type != null && JetStandardClasses.isNothing(type)) {
                        resultDataFlowInfo = elseInfo;
//                        resultScope = elseScope;
                    }
                    return context.services.checkType(JetStandardClasses.getUnitType(), expression, contextWithExpectedType);
                }
                return null;
            }
            if (thenBranch == null) {
                JetType type = getTypeWithNewScopeAndDataFlowInfo(context.scope, elseBranch, elseInfo, context);
                if (type != null && JetStandardClasses.isNothing(type)) {
                    resultDataFlowInfo = thenInfo;
//                    resultScope = thenScope;
                }
                return context.services.checkType(JetStandardClasses.getUnitType(), expression, contextWithExpectedType);
            }
            JetType thenType = getTypeWithNewScopeAndDataFlowInfo(thenScope, thenBranch, thenInfo, contextWithExpectedType);
            JetType elseType = getTypeWithNewScopeAndDataFlowInfo(context.scope, elseBranch, elseInfo, contextWithExpectedType);

            JetType result;
            if (thenType == null) {
                result = elseType;
            }
            else if (elseType == null) {
                result = thenType;
            }
            else {
                result = semanticServices.getTypeChecker().commonSupertype(Arrays.asList(thenType, elseType));
            }

            boolean jumpInThen = thenType != null && JetStandardClasses.isNothing(thenType);
            boolean jumpInElse = elseType != null && JetStandardClasses.isNothing(elseType);

            if (jumpInThen && !jumpInElse) {
                resultDataFlowInfo = elseInfo;
//                    resultScope = elseScope;
            }
            else if (jumpInElse && !jumpInThen) {
                resultDataFlowInfo = thenInfo;
//                    resultScope = thenScope;
            }
            return result;
        }

        @NotNull
        private DataFlowInfo extractDataFlowInfoFromCondition(@Nullable JetExpression condition, final boolean conditionValue, @Nullable final WritableScope scopeToExtend, final TypeInferenceContext context) {
            if (condition == null) return context.dataFlowInfo;
            final DataFlowInfo[] result = new DataFlowInfo[] {context.dataFlowInfo};
            condition.accept(new JetVisitorVoid() {
                @Override
                public void visitIsExpression(JetIsExpression expression) {
                    if (conditionValue && !expression.isNegated() || !conditionValue && expression.isNegated()) {
                        JetPattern pattern = expression.getPattern();
                        result[0] = patternsToDataFlowInfo.get(pattern);
                        if (scopeToExtend != null) {
                            List<VariableDescriptor> descriptors = patternsToBoundVariableLists.get(pattern);
                            if (descriptors != null) {
                                for (VariableDescriptor variableDescriptor : descriptors) {
                                    scopeToExtend.addVariableDescriptor(variableDescriptor);
                                }
                            }
                        }
                    }
                }

                @Override
                public void visitBinaryExpression(JetBinaryExpression expression) {
                    IElementType operationToken = expression.getOperationToken();
                    if (operationToken == JetTokens.ANDAND || operationToken == JetTokens.OROR) {
                        WritableScope actualScopeToExtend;
                        if (operationToken == JetTokens.ANDAND) {
                            actualScopeToExtend = conditionValue ? scopeToExtend : null;
                        }
                        else {
                            actualScopeToExtend = conditionValue ? null : scopeToExtend;
                        }

                        DataFlowInfo dataFlowInfo = extractDataFlowInfoFromCondition(expression.getLeft(), conditionValue, actualScopeToExtend, context);
                        JetExpression expressionRight = expression.getRight();
                        if (expressionRight != null) {
                            DataFlowInfo rightInfo = extractDataFlowInfoFromCondition(expressionRight, conditionValue, actualScopeToExtend, context);
                            DataFlowInfo.CompositionOperator operator;
                            if (operationToken == JetTokens.ANDAND) {
                                operator = conditionValue ? DataFlowInfo.AND : DataFlowInfo.OR;
                            }
                            else {
                                operator = conditionValue ? DataFlowInfo.OR : DataFlowInfo.AND;
                            }
                            dataFlowInfo = operator.compose(dataFlowInfo, rightInfo);
                        }
                        result[0] = dataFlowInfo;
                    }
                    else if (operationToken == JetTokens.EQEQ
                             || operationToken == JetTokens.EXCLEQ
                             || operationToken == JetTokens.EQEQEQ
                             || operationToken == JetTokens.EXCLEQEQEQ) {
                        JetExpression left = expression.getLeft();
                        JetExpression right = expression.getRight();
                        if (right == null) return;

                        if (!(left instanceof JetSimpleNameExpression)) {
                            JetExpression tmp = left;
                            left = right;
                            right = tmp;

                            if (!(left instanceof JetSimpleNameExpression)) {
                                return;
                            }
                        }

                        VariableDescriptor variableDescriptor = context.services.getVariableDescriptorFromSimpleName(left, context);
                        if (variableDescriptor == null) return;

                        // TODO : validate that DF makes sense for this variable: local, val, internal w/backing field, etc

                        // Comparison to a non-null expression
                        JetType rhsType = context.trace.getBindingContext().get(BindingContext.EXPRESSION_TYPE, right);
                        if (rhsType != null && !rhsType.isNullable()) {
                            extendDataFlowWithNullComparison(operationToken, variableDescriptor, !conditionValue);
                            return;
                        }

                        VariableDescriptor rightVariable = context.services.getVariableDescriptorFromSimpleName(right, context);
                        if (rightVariable != null) {
                            JetType lhsType = context.trace.getBindingContext().get(BindingContext.EXPRESSION_TYPE, left);
                            if (lhsType != null && !lhsType.isNullable()) {
                                extendDataFlowWithNullComparison(operationToken, rightVariable, !conditionValue);
                                return;
                            }
                        }

                        // Comparison to 'null'
                        if (!(right instanceof JetConstantExpression)) {
                            return;
                        }
                        JetConstantExpression constantExpression = (JetConstantExpression) right;
                        if (constantExpression.getNode().getElementType() != JetNodeTypes.NULL) {
                            return;
                        }

                        extendDataFlowWithNullComparison(operationToken, variableDescriptor, conditionValue);
                    }
                }

                private void extendDataFlowWithNullComparison(IElementType operationToken, @NotNull VariableDescriptor variableDescriptor, boolean equalsToNull) {
                    if (operationToken == JetTokens.EQEQ || operationToken == JetTokens.EQEQEQ) {
                        result[0] = context.dataFlowInfo.equalsToNull(variableDescriptor, !equalsToNull);
                    }
                    else if (operationToken == JetTokens.EXCLEQ || operationToken == JetTokens.EXCLEQEQEQ) {
                        result[0] = context.dataFlowInfo.equalsToNull(variableDescriptor, equalsToNull);
                    }
                }

                @Override
                public void visitUnaryExpression(JetUnaryExpression expression) {
                    IElementType operationTokenType = expression.getOperationSign().getReferencedNameElementType();
                    if (operationTokenType == JetTokens.EXCL) {
                        JetExpression baseExpression = expression.getBaseExpression();
                        if (baseExpression != null) {
                            result[0] = extractDataFlowInfoFromCondition(baseExpression, !conditionValue, scopeToExtend, context);
                        }
                    }
                }

                @Override
                public void visitParenthesizedExpression(JetParenthesizedExpression expression) {
                    JetExpression body = expression.getExpression();
                    if (body != null) {
                        body.accept(this);
                    }
                }
            });
            if (result[0] == null) {
                return context.dataFlowInfo;
            }
            return result[0];
        }

        private void checkCondition(@NotNull JetScope scope, @Nullable JetExpression condition, TypeInferenceContext context) {
            if (condition != null) {
                JetType conditionType = getType(condition, context.replaceScope(scope));

                if (conditionType != null && !isBoolean(conditionType)) {
                    context.trace.getErrorHandler().genericError(condition.getNode(), "Condition must be of type Boolean, but was of type " + conditionType);
                }
            }
        }

        @Override
        public JetType visitWhileExpression(JetWhileExpression expression, TypeInferenceContext contextWithExpectedType) {
            TypeInferenceContext context = contextWithExpectedType.replaceExpectedType(NO_EXPECTED_TYPE);
            JetExpression condition = expression.getCondition();
            checkCondition(context.scope, condition, context);
            JetExpression body = expression.getBody();
            if (body != null) {
                WritableScopeImpl scopeToExtend = newWritableScopeImpl(context.scope, context.trace).setDebugName("Scope extended in while's condition");
                DataFlowInfo conditionInfo = condition == null ? context.dataFlowInfo : extractDataFlowInfoFromCondition(condition, true, scopeToExtend, context);
                getTypeWithNewScopeAndDataFlowInfo(scopeToExtend, body, conditionInfo, context);
            }
            if (!flowInformationProvider.isBreakable(expression)) {
//                resultScope = newWritableScopeImpl();
                resultDataFlowInfo = extractDataFlowInfoFromCondition(condition, false, null, context);
            }
            return context.services.checkType(JetStandardClasses.getUnitType(), expression, contextWithExpectedType);
        }

        @Override
        public JetType visitDoWhileExpression(JetDoWhileExpression expression, TypeInferenceContext contextWithExpectedType) {
            TypeInferenceContext context = contextWithExpectedType.replaceExpectedType(NO_EXPECTED_TYPE);
            JetExpression body = expression.getBody();
            JetScope conditionScope = context.scope;
            if (body instanceof JetFunctionLiteralExpression) {
                JetFunctionLiteralExpression function = (JetFunctionLiteralExpression) body;
                if (!function.getFunctionLiteral().hasParameterSpecification()) {
                    WritableScope writableScope = newWritableScopeImpl(context.scope, context.trace).setDebugName("do..while body scope");
                    conditionScope = writableScope;
                    context.services.getBlockReturnedTypeWithWritableScope(writableScope, function.getFunctionLiteral().getBodyExpression().getStatements(), CoercionStrategy.NO_COERCION, context);
                    context.trace.record(BindingContext.BLOCK, function);
                } else {
                    getType(body, context.replaceScope(context.scope));
                }
            }
            else if (body != null) {
                WritableScope writableScope = newWritableScopeImpl(context.scope, context.trace).setDebugName("do..while body scope");
                conditionScope = writableScope;
                context.services.getBlockReturnedTypeWithWritableScope(writableScope, Collections.singletonList(body), CoercionStrategy.NO_COERCION, context);
            }
            JetExpression condition = expression.getCondition();
            checkCondition(conditionScope, condition, context);
            if (!flowInformationProvider.isBreakable(expression)) {
//                resultScope = newWritableScopeImpl();
                resultDataFlowInfo = extractDataFlowInfoFromCondition(condition, false, null, context);
            }
            return context.services.checkType(JetStandardClasses.getUnitType(), expression, contextWithExpectedType);
        }

        protected WritableScopeImpl newWritableScopeImpl(JetScope scope, BindingTrace trace) {
            return new WritableScopeImpl(scope, scope.getContainingDeclaration(), trace.getErrorHandler());
        }

        @Override
        public JetType visitForExpression(JetForExpression expression, TypeInferenceContext contextWithExpectedType) {
            TypeInferenceContext context = contextWithExpectedType.replaceExpectedType(NO_EXPECTED_TYPE);
            JetParameter loopParameter = expression.getLoopParameter();
            JetExpression loopRange = expression.getLoopRange();
            JetType loopRangeType = null;
            if (loopRange != null) {
                loopRangeType = getType(loopRange, context.replaceScope(context.scope));
            }
            JetType expectedParameterType = null;
            if (loopRangeType != null) {
                expectedParameterType = checkIterableConvention(loopRangeType, loopRange, context);
            }

            WritableScope loopScope = newWritableScopeImpl(context.scope, context.trace).setDebugName("Scope with for-loop index");

            if (loopParameter != null) {
                JetTypeReference typeReference = loopParameter.getTypeReference();
                VariableDescriptor variableDescriptor;
                if (typeReference != null) {
                    variableDescriptor = context.classDescriptorResolver.resolveLocalVariableDescriptor(context.scope.getContainingDeclaration(), context.scope, loopParameter);
                    JetType actualParameterType = variableDescriptor.getOutType();
                    if (expectedParameterType != null &&
                            actualParameterType != null &&
                            !semanticServices.getTypeChecker().isSubtypeOf(expectedParameterType, actualParameterType)) {
                        context.trace.getErrorHandler().genericError(typeReference.getNode(), "The loop iterates over values of type " + expectedParameterType + " but the parameter is declared to be " + actualParameterType);
                    }
                }
                else {
                    if (expectedParameterType == null) {
                        expectedParameterType = ErrorUtils.createErrorType("Error");
                    }
                    variableDescriptor = context.classDescriptorResolver.resolveLocalVariableDescriptor(context.scope.getContainingDeclaration(), loopParameter, expectedParameterType);
                }
                loopScope.addVariableDescriptor(variableDescriptor);
            }

            JetExpression body = expression.getBody();
            if (body != null) {
                getType(body, context.replaceScope(loopScope));
            }

            return context.services.checkType(JetStandardClasses.getUnitType(), expression, contextWithExpectedType);
        }

        @Nullable
        private JetType checkIterableConvention(@NotNull JetType type, @NotNull JetExpression loopRange, TypeInferenceContext context) {
            ASTNode reportErrorsOn = loopRange.getNode();
            OverloadResolutionResult<FunctionDescriptor> iteratorResolutionResult = context.services.callResolver.resolveExactSignature(context.scope, type, "iterator", Collections.<JetType>emptyList());
            if (iteratorResolutionResult.isSuccess()) {
                FunctionDescriptor iteratorFunction = iteratorResolutionResult.getDescriptor();
                
                context.trace.record(LOOP_RANGE_ITERATOR, loopRange, iteratorFunction);
                
                JetType iteratorType = iteratorFunction.getReturnType();
                FunctionDescriptor hasNextFunction = checkHasNextFunctionSupport(loopRange, iteratorType, context);
                boolean hasNextFunctionSupported = hasNextFunction != null;
                VariableDescriptor hasNextProperty = checkHasNextPropertySupport(loopRange, iteratorType, context);
                boolean hasNextPropertySupported = hasNextProperty != null;
                if (hasNextFunctionSupported && hasNextPropertySupported && !ErrorUtils.isErrorType(iteratorType)) {
                    // TODO : overload resolution rules impose priorities here???
                    context.trace.getErrorHandler().genericError(reportErrorsOn, "An ambiguity between 'iterator().hasNext()' function and 'iterator().hasNext' property");
                }
                else if (!hasNextFunctionSupported && !hasNextPropertySupported) {
                    context.trace.getErrorHandler().genericError(reportErrorsOn, "Loop range must have an 'iterator().hasNext()' function or an 'iterator().hasNext' property");
                }
                else {
                    context.trace.record(LOOP_RANGE_HAS_NEXT, loopRange, hasNextFunctionSupported ? hasNextFunction : hasNextProperty);
                }

                OverloadResolutionResult<FunctionDescriptor> nextResolutionResult = context.services.callResolver.resolveExactSignature(context.scope, iteratorType, "next", Collections.<JetType>emptyList());
                if (nextResolutionResult.isAmbiguity()) {
                    context.trace.getErrorHandler().genericError(reportErrorsOn, "Method 'iterator().next()' is ambiguous for this expression");
                } else if (nextResolutionResult.isNothing()) {
                    context.trace.getErrorHandler().genericError(reportErrorsOn, "Loop range must have an 'iterator().next()' method");
                } else {
                    FunctionDescriptor nextFunction = nextResolutionResult.getDescriptor();
                    context.trace.record(LOOP_RANGE_NEXT, loopRange, nextFunction);
                    return nextFunction.getReturnType();
                }
            }
            else {
                String errorMessage = "For-loop range must have an iterator() method";
                if (iteratorResolutionResult.isAmbiguity()) {
                    errorMessage = "Method 'iterator()' is ambiguous for this expression";
                }
                context.trace.getErrorHandler().genericError(reportErrorsOn, errorMessage);
            }
            return null;
        }

        @Nullable
        private FunctionDescriptor checkHasNextFunctionSupport(@NotNull JetExpression loopRange, @NotNull JetType iteratorType, TypeInferenceContext context) {
            OverloadResolutionResult<FunctionDescriptor> hasNextResolutionResult = context.services.callResolver.resolveExactSignature(context.scope, iteratorType, "hasNext", Collections.<JetType>emptyList());
            if (hasNextResolutionResult.isAmbiguity()) {
                context.trace.getErrorHandler().genericError(loopRange.getNode(), "Method 'iterator().hasNext()' is ambiguous for this expression");
            } else if (hasNextResolutionResult.isNothing()) {
                return null;
            } else {
                assert hasNextResolutionResult.isSuccess();
                JetType hasNextReturnType = hasNextResolutionResult.getDescriptor().getReturnType();
                if (!isBoolean(hasNextReturnType)) {
                    context.trace.getErrorHandler().genericError(loopRange.getNode(), "The 'iterator().hasNext()' method of the loop range must return Boolean, but returns " + hasNextReturnType);
                }
            }
            return hasNextResolutionResult.getDescriptor();
        }

        @Nullable
        private VariableDescriptor checkHasNextPropertySupport(@NotNull JetExpression loopRange, @NotNull JetType iteratorType, TypeInferenceContext context) {
            VariableDescriptor hasNextProperty = iteratorType.getMemberScope().getVariable("hasNext");
            // TODO :extension properties
            if (hasNextProperty == null) {
                return null;
            } else {
                JetType hasNextReturnType = hasNextProperty.getOutType();
                if (hasNextReturnType == null) {
                    // TODO : accessibility
                    context.trace.getErrorHandler().genericError(loopRange.getNode(), "The 'iterator().hasNext' property of the loop range must be readable");
                }
                else if (!isBoolean(hasNextReturnType)) {
                    context.trace.getErrorHandler().genericError(loopRange.getNode(), "The 'iterator().hasNext' property of the loop range must return Boolean, but returns " + hasNextReturnType);
                }
            }
            return hasNextProperty;
        }

        @Override
        public JetType visitHashQualifiedExpression(JetHashQualifiedExpression expression, TypeInferenceContext context) {
            context.trace.getErrorHandler().genericError(expression.getOperationTokenNode(), "Unsupported");
            return null;
        }

        @Override
        public JetType visitQualifiedExpression(JetQualifiedExpression expression, TypeInferenceContext contextWithExpectedType) {
            TypeInferenceContext context = contextWithExpectedType.replaceExpectedType(NO_EXPECTED_TYPE);
            // TODO : functions as values
            JetExpression selectorExpression = expression.getSelectorExpression();
            JetExpression receiverExpression = expression.getReceiverExpression();
<<<<<<< HEAD
            JetType receiverType = context.services.typeInferrerVisitorWithNamespaces.getType(receiverExpression, context.replaceExpectedTypes(NO_EXPECTED_TYPE, NO_EXPECTED_TYPE));
            if (selectorExpression == null) return null;
            if (receiverType == null) receiverType = ErrorUtils.createErrorType("Type for " + expression.getText());
=======

            JetType receiverType = context.services.typeInferrerVisitorWithNamespaces.getType(receiverExpression, new TypeInferenceContext(context.trace, context.scope, false, context.dataFlowInfo, NO_EXPECTED_TYPE, NO_EXPECTED_TYPE));

            if (selectorExpression instanceof JetSimpleNameExpression) {
                propagateConstantValues(expression, context, (JetSimpleNameExpression) selectorExpression);
            }

            if (receiverType == null) return null;
>>>>>>> 234eafb0

            // Clean resolution: no autocasts
            TemporaryBindingTrace cleanResolutionTrace = TemporaryBindingTrace.create(context.trace);
            TypeInferenceContext cleanResolutionContext = context.replaceBindingTrace(cleanResolutionTrace);
            JetType selectorReturnType = getSelectorReturnType(receiverType, selectorExpression, cleanResolutionContext);

            //TODO move further
            if (expression.getOperationSign() == JetTokens.SAFE_ACCESS) {
                if (selectorReturnType != null && !selectorReturnType.isNullable() && !JetStandardClasses.isUnit(selectorReturnType)) {
                    selectorReturnType = TypeUtils.makeNullable(selectorReturnType);
                }
            }
            if (selectorReturnType != null) {
                cleanResolutionTrace.addAllMyDataTo(context.trace);
            }
            else {
                VariableDescriptor variableDescriptor = cleanResolutionContext.services.getVariableDescriptorFromSimpleName(receiverExpression, context);
                boolean somethingFound = false;
                if (variableDescriptor != null) {
                    List<JetType> possibleTypes = Lists.newArrayList(context.dataFlowInfo.getPossibleTypes(variableDescriptor));
                    Collections.reverse(possibleTypes);

                    TemporaryBindingTrace autocastResolutionTrace = TemporaryBindingTrace.create(context.trace);
                    TypeInferenceContext autocastResolutionContext = context.replaceBindingTrace(autocastResolutionTrace);
                    for (JetType possibleType : possibleTypes) {
                        selectorReturnType = getSelectorReturnType(possibleType, selectorExpression, autocastResolutionContext);
                        if (selectorReturnType != null) {
                            context.services.checkAutoCast(receiverExpression, possibleType, variableDescriptor, autocastResolutionTrace);
                            autocastResolutionTrace.commit();
                            somethingFound = true;
                            break;
                        }
                        else {
                            autocastResolutionTrace = TemporaryBindingTrace.create(context.trace);
                            autocastResolutionContext = context.replaceBindingTrace(autocastResolutionTrace);
                        }
                    }
                }
                if (!somethingFound) {
                    cleanResolutionTrace.commit();
                }
            }

            JetType result;
            if (expression.getOperationSign() == JetTokens.QUEST) {
                if (selectorReturnType != null && !isBoolean(selectorReturnType) && selectorExpression != null) {
                    // TODO : more comprehensible error message
                    context.trace.getErrorHandler().typeMismatch(selectorExpression, semanticServices.getStandardLibrary().getBooleanType(), selectorReturnType);
                }
                result = TypeUtils.makeNullable(receiverType);
            }
            else {
                result = selectorReturnType;
            }
            if (selectorExpression != null && result != null) {
                context.trace.record(BindingContext.EXPRESSION_TYPE, selectorExpression, result);
            }
            if (selectorReturnType != null) {
                // TODO : extensions to 'Any?'
                if (selectorExpression != null) {
                    receiverType = context.services.enrichOutType(receiverExpression, receiverType, context);

                    context.services.checkNullSafety(receiverType, expression.getOperationTokenNode(), getCalleeFunctionDescriptor(selectorExpression, context));
                }
            }
            return context.services.checkType(result, expression, contextWithExpectedType);
        }

        private void propagateConstantValues(JetQualifiedExpression expression, TypeInferenceContext context, JetSimpleNameExpression selectorExpression) {
            JetExpression receiverExpression = expression.getReceiverExpression();
            CompileTimeConstant<?> receiverValue = context.trace.getBindingContext().get(BindingContext.COMPILE_TIME_VALUE, receiverExpression);
            CompileTimeConstant<?> wholeExpressionValue = context.trace.getBindingContext().get(BindingContext.COMPILE_TIME_VALUE, expression);
            if (wholeExpressionValue == null && receiverValue != null && !(receiverValue instanceof ErrorValue) && receiverValue.getValue() instanceof Number) {
                Number value = (Number) receiverValue.getValue();
                String referencedName = selectorExpression.getReferencedName();
                if (numberConversions.contains(referencedName)) {
                    if ("dbl".equals(referencedName)) {
                        context.trace.record(BindingContext.COMPILE_TIME_VALUE, expression, new DoubleValue(value.doubleValue()));
                    }
                    else if ("flt".equals(referencedName)) {
                        context.trace.record(BindingContext.COMPILE_TIME_VALUE, expression, new FloatValue(value.floatValue()));
                    }
                    else if ("lng".equals(referencedName)) {
                        context.trace.record(BindingContext.COMPILE_TIME_VALUE, expression, new LongValue(value.longValue()));
                    }
                    else if ("sht".equals(referencedName)) {
                        context.trace.record(BindingContext.COMPILE_TIME_VALUE, expression, new ShortValue(value.shortValue()));
                    }
                    else if ("byt".equals(referencedName)) {
                        context.trace.record(BindingContext.COMPILE_TIME_VALUE, expression, new ByteValue(value.byteValue()));
                    }
                    else if ("int".equals(referencedName)) {
                        context.trace.record(BindingContext.COMPILE_TIME_VALUE, expression, new IntValue(value.intValue()));
                    }
                }
            }
        }


        @NotNull
        private FunctionDescriptor getCalleeFunctionDescriptor(@NotNull JetExpression selectorExpression, final TypeInferenceContext context) {
            final FunctionDescriptor[] result = new FunctionDescriptor[1];
            selectorExpression.accept(new JetVisitorVoid() {
                @Override
                public void visitCallExpression(JetCallExpression callExpression) {
                    JetExpression calleeExpression = callExpression.getCalleeExpression();
                    if (calleeExpression != null) {
                        calleeExpression.accept(this);
                    }
                }

                @Override
                public void visitReferenceExpression(JetReferenceExpression referenceExpression) {
                    DeclarationDescriptor declarationDescriptor = context.trace.getBindingContext().get(REFERENCE_TARGET, referenceExpression);
                    if (declarationDescriptor instanceof FunctionDescriptor) {
                        result[0] = (FunctionDescriptor) declarationDescriptor;
                    }
                }

                @Override
                public void visitArrayAccessExpression(JetArrayAccessExpression expression) {
                    expression.getArrayExpression().accept(this);
                }

                @Override
                public void visitBinaryExpression(JetBinaryExpression expression) {
                    expression.getLeft().accept(this);
                }

                @Override
                public void visitQualifiedExpression(JetQualifiedExpression expression) {
                    expression.getReceiverExpression().accept(this);
                }

                @Override
                public void visitJetElement(JetElement element) {
                    context.trace.getErrorHandler().genericError(element.getNode(), "Unsupported [getCalleeFunctionDescriptor]: " + element);
                }
            });
            if (result[0] == null) {
                result[0] = ErrorUtils.createErrorFunction(0, Collections.<JetType>emptyList());
            }
            return result[0];
        }

        @Nullable
        private JetType getSelectorReturnType(@Nullable JetType receiverType, @NotNull JetExpression selectorExpression, @NotNull TypeInferenceContext context) {
            if (selectorExpression instanceof JetCallExpression) {
                return context.services.callResolver.resolveCall(context.trace, context.scope, receiverType, (JetCallExpression) selectorExpression, context.expectedType);
            }
            else if (selectorExpression instanceof JetSimpleNameExpression) {
                JetSimpleNameExpression nameExpression = (JetSimpleNameExpression) selectorExpression;

                TemporaryBindingTrace temporaryTrace = TemporaryBindingTrace.create(context.trace);
                VariableDescriptor variableDescriptor = context.services.callResolver.resolveSimpleProperty(temporaryTrace, context.scope, receiverType, nameExpression, context.expectedType);
                if (variableDescriptor != null) {
                    temporaryTrace.commit();
                    return context.services.checkEnrichedType(variableDescriptor.getOutType(), nameExpression, context);
                }
                TypeInferenceContext newContext = receiverType == null ? context : context.replaceScope(receiverType.getMemberScope());
                JetType jetType = lookupNamespaceOrClassObject(nameExpression, nameExpression.getReferencedName(), newContext);
                if (jetType == null) {
                    context.trace.getErrorHandler().unresolvedReference(nameExpression);
                }
                return context.services.checkEnrichedType(jetType, nameExpression, context);
//                JetScope scope = receiverType != null ? receiverType.getMemberScope() : context.scope;
//                return getType(selectorExpression, context.replaceScope(scope));
            }
            else if (selectorExpression instanceof JetQualifiedExpression) {
                JetQualifiedExpression qualifiedExpression = (JetQualifiedExpression) selectorExpression;
                JetType newReceiverType = getSelectorReturnType(receiverType, qualifiedExpression.getReceiverExpression(), context.replaceExpectedType(NO_EXPECTED_TYPE));
                JetExpression newSelectorExpression = qualifiedExpression.getSelectorExpression();
                if (newReceiverType != null && newSelectorExpression != null) {
                    return getSelectorReturnType(newReceiverType, newSelectorExpression, context);
                }
            }
            else {
                // TODO : not a simple name -> resolve in scope, expect property type or a function type
                context.trace.getErrorHandler().genericError(selectorExpression.getNode(), "Unsupported selector element type: " + selectorExpression);
            }
            return null;
        }

        @Override
        public JetType visitCallExpression(JetCallExpression expression, TypeInferenceContext context) {
            JetType expressionType = context.services.callResolver.resolveCall(context.trace, context.scope, null, expression, context.expectedType);
            return context.services.checkType(expressionType, expression, context);
        }

        @Override
        public JetType visitIsExpression(JetIsExpression expression, TypeInferenceContext contextWithExpectedType) {
            TypeInferenceContext context = contextWithExpectedType.replaceExpectedType(NO_EXPECTED_TYPE);
            JetType knownType = getType(expression.getLeftHandSide(), context.replaceScope(context.scope));
            JetPattern pattern = expression.getPattern();
            if (pattern != null && knownType != null) {
                WritableScopeImpl scopeToExtend = newWritableScopeImpl(context.scope, context.trace).setDebugName("Scope extended in 'is'");
                DataFlowInfo newDataFlowInfo = checkPatternType(pattern, knownType, scopeToExtend, context, context.services.getVariableDescriptorFromSimpleName(expression.getLeftHandSide(), context));
                patternsToDataFlowInfo.put(pattern, newDataFlowInfo);
                patternsToBoundVariableLists.put(pattern, scopeToExtend.getDeclaredVariables());
            }
            return context.services.checkType(semanticServices.getStandardLibrary().getBooleanType(), expression, contextWithExpectedType);
        }

        @Override
        public JetType visitUnaryExpression(JetUnaryExpression expression, TypeInferenceContext context) {
            JetExpression baseExpression = expression.getBaseExpression();
            if (baseExpression == null) return null;
            JetSimpleNameExpression operationSign = expression.getOperationSign();
            if (JetTokens.LABELS.contains(operationSign.getReferencedNameElementType())) {
                // TODO : Some processing for the label?
                return context.services.checkType(getType(baseExpression, context.replaceExpectedReturnType(context.expectedType)), expression, context);
            }
            IElementType operationType = operationSign.getReferencedNameElementType();
            String name = unaryOperationNames.get(operationType);
            if (name == null) {
                context.trace.getErrorHandler().genericError(operationSign.getNode(), "Unknown unary operation");
                return null;
            }
            JetType receiverType = getType(baseExpression, context.replaceExpectedType(NO_EXPECTED_TYPE).replaceScope(context.scope));
            if (receiverType == null) return null;

            FunctionDescriptor functionDescriptor = context.services.callResolver.resolveCallWithGivenName(
                    context.trace,
                    context.scope,
                    CallMaker.makeCall(expression),
                    expression.getOperationSign(),
                    name,
                    receiverType,
                    context.expectedType);

            if (functionDescriptor == null) return null;
            JetType returnType = functionDescriptor.getReturnType();
            JetType result;
            if (operationType == JetTokens.PLUSPLUS || operationType == JetTokens.MINUSMINUS) {
                if (semanticServices.getTypeChecker().isSubtypeOf(returnType, JetStandardClasses.getUnitType())) {
                    result = JetStandardClasses.getUnitType();
                }
                else {
                    if (!semanticServices.getTypeChecker().isSubtypeOf(returnType, receiverType)) {
                        context.trace.getErrorHandler().genericError(operationSign.getNode(), name + " must return " + receiverType + " but returns " + returnType);
                    }
                    else {
                        context.trace.record(BindingContext.VARIABLE_REASSIGNMENT, expression);
                    }
                    // TODO : Maybe returnType?
                    result = receiverType;
                }
            }
            else {
                result = returnType;
            }
            return context.services.checkType(result, expression, context);
        }

        @Override
        public JetType visitBinaryExpression(JetBinaryExpression expression, TypeInferenceContext contextWithExpectedType) {
            TypeInferenceContext context = contextWithExpectedType.replaceExpectedType(NO_EXPECTED_TYPE);
            JetSimpleNameExpression operationSign = expression.getOperationReference();

            JetExpression left = expression.getLeft();
            JetExpression right = expression.getRight();

            JetType result = null;
            IElementType operationType = operationSign.getReferencedNameElementType();
            if (operationType == JetTokens.IDENTIFIER) {
                String referencedName = operationSign.getReferencedName();
                if (referencedName != null) {
                    result = getTypeForBinaryCall(context.scope, referencedName, context, expression);
                }
            }
            else if (binaryOperationNames.containsKey(operationType)) {
                result = getTypeForBinaryCall(context.scope, binaryOperationNames.get(operationType), context, expression);
            }
            else if (operationType == JetTokens.EQ) {
                result = visitAssignment(expression, context);
            }
            else if (assignmentOperationNames.containsKey(operationType)) {
                result = visitAssignmentOperation(expression, context);
            }
            else if (comparisonOperations.contains(operationType)) {
                JetType compareToReturnType = getTypeForBinaryCall(context.scope, "compareTo", context, expression);
                if (compareToReturnType != null) {
                    TypeConstructor constructor = compareToReturnType.getConstructor();
                    JetStandardLibrary standardLibrary = semanticServices.getStandardLibrary();
                    TypeConstructor intTypeConstructor = standardLibrary.getInt().getTypeConstructor();
                    if (constructor.equals(intTypeConstructor)) {
                        result = standardLibrary.getBooleanType();
                    } else {
                        context.trace.getErrorHandler().genericError(operationSign.getNode(), "compareTo must return Int, but returns " + compareToReturnType);
                    }
                }
            }
            else if (equalsOperations.contains(operationType)) {
                String name = "equals";
                if (right != null) {
                    JetType leftType = getType(left, context.replaceScope(context.scope));
                    if (leftType != null) {
                        JetType rightType = getType(right, context.replaceScope(context.scope));
                        if (rightType != null) {
                            OverloadResolutionResult<FunctionDescriptor> resolutionResult = context.services.callResolver.resolveExactSignature(
                                    context.scope, leftType, "equals",
                                    Collections.singletonList(JetStandardClasses.getNullableAnyType()));
                            if (resolutionResult.isSuccess()) {
                                FunctionDescriptor equals = resolutionResult.getDescriptor();
                                context.trace.record(REFERENCE_TARGET, operationSign, equals);
                                if (ensureBooleanResult(operationSign, name, equals.getReturnType(), context)) {
                                    ensureNonemptyIntersectionOfOperandTypes(expression, context);
                                }
                            }
                            else {
                                if (resolutionResult.isAmbiguity()) {
                                    StringBuilder stringBuilder = new StringBuilder();
                                    for (FunctionDescriptor functionDescriptor : resolutionResult.getDescriptors()) {
                                        stringBuilder.append(DescriptorRenderer.TEXT.render(functionDescriptor)).append(" ");
                                    }
                                    context.trace.getErrorHandler().genericError(operationSign.getNode(), "Ambiguous function: " + stringBuilder);
                                }
                                else {
                                    context.trace.getErrorHandler().genericError(operationSign.getNode(), "No method 'equals(Any?) : Boolean' available");
                                }
                            }
                        }
                    }
                }
                result = semanticServices.getStandardLibrary().getBooleanType();
            }
            else if (operationType == JetTokens.EQEQEQ || operationType == JetTokens.EXCLEQEQEQ) {
                ensureNonemptyIntersectionOfOperandTypes(expression, context);

                // TODO : Check comparison pointlessness
                result = semanticServices.getStandardLibrary().getBooleanType();
            }
            else if (inOperations.contains(operationType)) {
                if (right == null) {
                    result = ErrorUtils.createErrorType("No right argument"); // TODO
                    return null;
                }
                checkInExpression(operationSign, left, right, context);
                result = semanticServices.getStandardLibrary().getBooleanType();
            }
            else if (operationType == JetTokens.ANDAND || operationType == JetTokens.OROR) {
                JetType leftType = getType(left, context.replaceScope(context.scope));
                WritableScopeImpl leftScope = newWritableScopeImpl(context.scope, context.trace).setDebugName("Left scope of && or ||");
                DataFlowInfo flowInfoLeft = extractDataFlowInfoFromCondition(left, operationType == JetTokens.ANDAND, leftScope, context);  // TODO: This gets computed twice: here and in extractDataFlowInfoFromCondition() for the whole condition
                WritableScopeImpl rightScope = operationType == JetTokens.ANDAND ? leftScope : newWritableScopeImpl(context.scope, context.trace).setDebugName("Right scope of && or ||");
                JetType rightType = right == null ? null : getType(right, context.replaceDataFlowInfo(flowInfoLeft).replaceScope(rightScope));
                if (leftType != null && !isBoolean(leftType)) {
                    context.trace.getErrorHandler().typeMismatch(left, semanticServices.getStandardLibrary().getBooleanType(), leftType);
                }
                if (rightType != null && !isBoolean(rightType)) {
                    context.trace.getErrorHandler().typeMismatch(right, semanticServices.getStandardLibrary().getBooleanType(), rightType);
                }
                result = semanticServices.getStandardLibrary().getBooleanType();
            }
            else if (operationType == JetTokens.ELVIS) {
                JetType leftType = getType(left, context.replaceScope(context.scope));
                JetType rightType = right == null ? null : getType(right, contextWithExpectedType.replaceScope(context.scope));
                if (leftType != null) {
                    if (!leftType.isNullable()) {
                        context.trace.getErrorHandler().genericWarning(left.getNode(), "Elvis operator (?:) is always returns the left operand of non-nullable type " + leftType);
                    }
                    if (rightType != null) {
                        context.services.checkType(TypeUtils.makeNullableAsSpecified(leftType, rightType.isNullable()), left, contextWithExpectedType);
                        return TypeUtils.makeNullableAsSpecified(semanticServices.getTypeChecker().commonSupertype(leftType, rightType), rightType.isNullable());
                    }
                }
            }
            else {
                context.trace.getErrorHandler().genericError(operationSign.getNode(), "Unknown operation");
            }
            return context.services.checkType(result, expression, contextWithExpectedType);
        }

        private void checkInExpression(JetSimpleNameExpression operationSign, JetExpression left, JetExpression right, TypeInferenceContext context) {
            String name = "contains";
            JetType receiverType = context.services.safeGetType(context.scope, right, NO_EXPECTED_TYPE);
            FunctionDescriptor functionDescriptor = context.services.callResolver.resolveCallWithGivenName(
                    context.trace,
                    context.scope,
                    CallMaker.makeCall(operationSign, Collections.singletonList(left)),
                    operationSign,
                    name, receiverType, context.expectedType);
            JetType containsType = functionDescriptor != null ? functionDescriptor.getReturnType() : null;
            ensureBooleanResult(operationSign, name, containsType, context);
        }

        private void ensureNonemptyIntersectionOfOperandTypes(JetBinaryExpression expression, TypeInferenceContext context) {
            JetSimpleNameExpression operationSign = expression.getOperationReference();
            JetExpression left = expression.getLeft();
            JetExpression right = expression.getRight();

            // TODO : duplicated effort for == and !=
            JetType leftType = getType(left, context.replaceScope(context.scope));
            if (leftType != null && right != null) {
                JetType rightType = getType(right, context.replaceScope(context.scope));

                if (rightType != null) {
                    JetType intersect = TypeUtils.intersect(semanticServices.getTypeChecker(), new HashSet<JetType>(Arrays.asList(leftType, rightType)));
                    if (intersect == null) {
                        context.trace.getErrorHandler().genericError(expression.getNode(), "Operator " + operationSign.getReferencedName() + " cannot be applied to " + leftType + " and " + rightType);
                    }
                }
            }
        }

        protected JetType visitAssignmentOperation(JetBinaryExpression expression, TypeInferenceContext context) {
            return assignmentIsNotAnExpressionError(expression, context);
        }

        protected JetType visitAssignment(JetBinaryExpression expression, TypeInferenceContext context) {
            return assignmentIsNotAnExpressionError(expression, context);
        }

        private JetType assignmentIsNotAnExpressionError(JetBinaryExpression expression, TypeInferenceContext context) {
            context.trace.getErrorHandler().genericError(expression.getNode(), "Assignments are not expressions, and only expressions are allowed in this context");
            return null;
        }

        private boolean ensureBooleanResult(JetExpression operationSign, String name, JetType resultType, TypeInferenceContext context) {
            return ensureBooleanResultWithCustomSubject(operationSign, resultType, "'" + name + "'", context);
        }

        private boolean ensureBooleanResultWithCustomSubject(JetExpression operationSign, JetType resultType, String subjectName, TypeInferenceContext context) {
            if (resultType != null) {
                // TODO : Relax?
                if (!isBoolean(resultType)) {
                    context.trace.getErrorHandler().genericError(operationSign.getNode(), subjectName + " must return Boolean but returns " + resultType);
                    return false;
                }
            }
            return true;
        }

        private boolean isBoolean(@NotNull JetType type) {
            return semanticServices.getTypeChecker().isConvertibleTo(type,  semanticServices.getStandardLibrary().getBooleanType());
        }

        @Override
        public JetType visitArrayAccessExpression(JetArrayAccessExpression expression, TypeInferenceContext contextWithExpectedType) {
            TypeInferenceContext context = contextWithExpectedType.replaceExpectedType(NO_EXPECTED_TYPE);
            JetExpression arrayExpression = expression.getArrayExpression();
            JetType receiverType = getType(arrayExpression, context.replaceScope(context.scope));

            if (receiverType != null) {
                FunctionDescriptor functionDescriptor = context.services.callResolver.resolveCallWithGivenName(
                        context.trace,
                        context.scope,
                        CallMaker.makeCall(expression, expression.getIndexExpressions()),
                        expression, 
                        "get",
                        receiverType,
                        context.expectedType);
                if (functionDescriptor != null) {
                    return context.services.checkType(functionDescriptor.getReturnType(), expression, contextWithExpectedType);
                }
            }
            return null;
        }

        @Nullable
        protected JetType getTypeForBinaryCall(JetScope scope, String name, TypeInferenceContext context, JetBinaryExpression binaryExpression) {
            JetType leftType = getType(binaryExpression.getLeft(), context.replaceScope(scope));
            FunctionDescriptor functionDescriptor = context.services.callResolver.resolveCallWithGivenName(
                    context.trace,
                    scope,
                    CallMaker.makeCall(binaryExpression),
                    binaryExpression.getOperationReference(),
                    name,
                    leftType,
                    context.expectedType);
            if (functionDescriptor != null) {
//                if (leftType.isNullable()) {
//                    // TODO : better error message for '1 + nullableVar' case
//                    context.trace.getErrorHandler().genericError(operationSign.getNode(),
//                            "Infix call corresponds to a dot-qualified call '" +
//                            left.getText() + "." + name + "(" + right.getText() + ")'" +
//                            " which is not allowed on a nullable receiver '" + right.getText() + "'." +
//                            " Use '?.'-qualified call instead");
//                }

                return functionDescriptor.getReturnType();
            }
            return null;
        }

        @Override
        public JetType visitDeclaration(JetDeclaration dcl, TypeInferenceContext context) {
            context.trace.getErrorHandler().genericError(dcl.getNode(), "Declarations are not allowed in this position");
            return null;
        }

        @Override
        public JetType visitRootNamespaceExpression(JetRootNamespaceExpression expression, TypeInferenceContext context) {
            context.trace.getErrorHandler().genericError(expression.getNode(), "'namespace' is not an expression");
            return null;
        }


        @Override
        public JetType visitStringTemplateExpression(JetStringTemplateExpression expression, TypeInferenceContext contextWithExpectedType) {
            final TypeInferenceContext context = contextWithExpectedType.replaceExpectedType(NO_EXPECTED_TYPE);
            final StringBuilder builder = new StringBuilder();
            final CompileTimeConstant<?>[] value = new CompileTimeConstant<?>[1];
            for (JetStringTemplateEntry entry : expression.getEntries()) {
                entry.accept(new JetVisitorVoid() {

                    @Override
                    public void visitStringTemplateEntryWithExpression(JetStringTemplateEntryWithExpression entry) {
                        JetExpression entryExpression = entry.getExpression();
                        if (entryExpression != null) {
                            getType(entryExpression, context.replaceScope(context.scope));
                        }
                        value[0] = CompileTimeConstantResolver.OUT_OF_RANGE;
                    }

                    @Override
                    public void visitLiteralStringTemplateEntry(JetLiteralStringTemplateEntry entry) {
                        builder.append(entry.getText());
                    }

                    @Override
                    public void visitEscapeStringTemplateEntry(JetEscapeStringTemplateEntry entry) {
                        // TODO : Check escape
                        String text = entry.getText();
                        assert text.length() == 2 && text.charAt(0) == '\\';
                        char escaped = text.charAt(1);

                        Character character = CompileTimeConstantResolver.translateEscape(escaped);
                        if (character == null) {
                            context.trace.getErrorHandler().genericError(entry.getNode(), "Illegal escape sequence");
                            value[0] = CompileTimeConstantResolver.OUT_OF_RANGE;
                        }
                        else {
                            builder.append(character);
                        }
                    }
                });
            }
            if (value[0] != CompileTimeConstantResolver.OUT_OF_RANGE) {
                context.trace.record(BindingContext.COMPILE_TIME_VALUE, expression, new StringValue(builder.toString()));
            }
            return context.services.checkType(semanticServices.getStandardLibrary().getStringType(), expression, contextWithExpectedType);
        }

        @Override
        public JetType visitJetElement(JetElement element, TypeInferenceContext context) {
            context.trace.getErrorHandler().genericError(element.getNode(), "[JetTypeInferrer] Unsupported element: " + element + " " + element.getClass().getCanonicalName());
            return null;
        }
    }

    private class TypeInferrerVisitorWithNamespaces extends TypeInferrerVisitor {
        @Override
        public boolean isNamespacePosition() {
            return true;
        }

        @Override
        public JetType visitRootNamespaceExpression(JetRootNamespaceExpression expression, TypeInferenceContext context) {
            return context.services.checkType(JetModuleUtil.getRootNamespaceType(expression), expression, context);
        }

        @Override
        protected boolean furtherNameLookup(@NotNull JetSimpleNameExpression expression, @NotNull String referencedName, @NotNull JetType[] result, TypeInferenceContext context) {
            result[0] = lookupNamespaceType(expression, referencedName, context);
            return result[0] != null;
        }

    }

    private class TypeInferrerVisitorWithWritableScope extends TypeInferrerVisitor {
        private final WritableScope scope;

        public TypeInferrerVisitorWithWritableScope(@NotNull WritableScope scope) {
            this.scope = scope;
        }

        @Override
        public JetType visitObjectDeclaration(JetObjectDeclaration declaration, TypeInferenceContext context) {
            TopDownAnalyzer topDownAnalyzer = new TopDownAnalyzer(semanticServices, context.trace);
            topDownAnalyzer.processObject(scope, scope.getContainingDeclaration(), declaration);
            ClassDescriptor classDescriptor = context.trace.getBindingContext().get(BindingContext.CLASS, declaration);
            if (classDescriptor != null) {
                PropertyDescriptor propertyDescriptor = context.classDescriptorResolver.resolveObjectDeclarationAsPropertyDescriptor(scope.getContainingDeclaration(), declaration, classDescriptor);
                scope.addVariableDescriptor(propertyDescriptor);
            }
            return null;
        }

        @Override
        public JetType visitProperty(JetProperty property, TypeInferenceContext context) {
            JetTypeReference receiverTypeRef = property.getReceiverTypeRef();
            if (receiverTypeRef != null) {
                context.trace.getErrorHandler().genericError(receiverTypeRef.getNode(), "Local receiver-properties are not allowed");
            }

            JetPropertyAccessor getter = property.getGetter();
            if (getter != null) {
                context.trace.getErrorHandler().genericError(getter.getNode(), "Local variables are not allowed to have getters");
            }

            JetPropertyAccessor setter = property.getSetter();
            if (setter != null) {
                context.trace.getErrorHandler().genericError(setter.getNode(), "Local variables are not allowed to have setters");
            }

            VariableDescriptor propertyDescriptor = context.classDescriptorResolver.resolveLocalVariableDescriptor(scope.getContainingDeclaration(), scope, property);
            JetExpression initializer = property.getInitializer();
            if (property.getPropertyTypeRef() != null && initializer != null) {
                JetType outType = propertyDescriptor.getOutType();
                JetType initializerType = getType(initializer, context.replaceExpectedType(outType).replaceScope(scope));
//                if (outType != null &&
//                    initializerType != null &&
//                    !semanticServices.getTypeChecker().isConvertibleTo(initializerType, outType)) {
//                    context.trace.getErrorHandler().typeMismatch(initializer, outType, initializerType);
//                }
            }

            scope.addVariableDescriptor(propertyDescriptor);
            return null;
        }

        @Override
        public JetType visitNamedFunction(JetNamedFunction function, TypeInferenceContext context) {
            FunctionDescriptorImpl functionDescriptor = context.classDescriptorResolver.resolveFunctionDescriptor(scope.getContainingDeclaration(), scope, function);
            scope.addFunctionDescriptor(functionDescriptor);
            context.services.checkFunctionReturnType(context.scope, function, functionDescriptor, context.dataFlowInfo);
            return null; 
        }

        @Override
        public JetType visitClass(JetClass klass, TypeInferenceContext context) {
            return super.visitClass(klass, context); // TODO
        }

        @Override
        public JetType visitTypedef(JetTypedef typedef, TypeInferenceContext context) {
            return super.visitTypedef(typedef, context); // TODO
        }

        @Override
        public JetType visitDeclaration(JetDeclaration dcl, TypeInferenceContext context) {
            return visitJetElement(dcl, context);
        }

        @Override
        protected JetType visitAssignmentOperation(JetBinaryExpression expression, TypeInferenceContext context) {
            IElementType operationType = expression.getOperationReference().getReferencedNameElementType();
            String name = assignmentOperationNames.get(operationType);

            TemporaryBindingTrace temporaryBindingTrace = TemporaryBindingTrace.create(context.trace);
            JetType assignmentOperationType = getTypeForBinaryCall(scope, name, context.replaceBindingTrace(temporaryBindingTrace), expression);

            if (assignmentOperationType == null) {
                String counterpartName = binaryOperationNames.get(assignmentOperationCounterparts.get(operationType));

                JetType typeForBinaryCall = getTypeForBinaryCall(scope, counterpartName, context, expression);
                if (typeForBinaryCall != null) {
                    context.trace.record(BindingContext.VARIABLE_REASSIGNMENT, expression);
                }
            }
            else {
                temporaryBindingTrace.commit();
            }
            return null;
        }

        @Override
        protected JetType visitAssignment(JetBinaryExpression expression, TypeInferenceContext context) {
            JetExpression left = expression.getLeft();
            JetExpression deparenthesized = JetPsiUtil.deparenthesize(left);
            JetExpression right = expression.getRight();
            if (deparenthesized instanceof JetArrayAccessExpression) {
                JetArrayAccessExpression arrayAccessExpression = (JetArrayAccessExpression) deparenthesized;
                return resolveArrayAccessToLValue(arrayAccessExpression, right, expression.getOperationReference(), context);
            }
            JetType leftType = getType(left, context.replaceExpectedType(NO_EXPECTED_TYPE).replaceScope(scope));
            if (right != null) {
                JetType rightType = getType(right, context.replaceExpectedType(leftType).replaceScope(scope));
//                if (rightType != null &&
//                    leftType != null &&
//                    !semanticServices.getTypeChecker().isConvertibleTo(rightType, leftType)) {
//                    context.trace.getErrorHandler().typeMismatch(right, leftType, rightType);
//                }
            }
            return null;
        }

        private JetType resolveArrayAccessToLValue(JetArrayAccessExpression arrayAccessExpression, JetExpression rightHandSide, JetSimpleNameExpression operationSign, TypeInferenceContext context) {
            JetType receiverType = getType(arrayAccessExpression.getArrayExpression(), context.replaceScope(scope));
            if (receiverType == null) return null;
//
            Call call = CallMaker.makeCall(arrayAccessExpression, rightHandSide);
//            // TODO : nasty hack: effort is duplicated
//            context.services.callResolver.resolveCallWithGivenName(
//                    scope,
//                    call,
//                    arrayAccessExpression,
//                    "set", arrayAccessExpression.getArrayExpression(), NO_EXPECTED_TYPE);
            FunctionDescriptor functionDescriptor = context.services.callResolver.resolveCallWithGivenName(
                    context.trace,
                    scope,
                    call,
                    arrayAccessExpression,
                    "set", receiverType, NO_EXPECTED_TYPE);
            if (functionDescriptor == null) return null;
            context.trace.record(REFERENCE_TARGET, operationSign, functionDescriptor);
            return context.services.checkType(functionDescriptor.getReturnType(), arrayAccessExpression, context);
        }

        @Override
        public JetType visitJetElement(JetElement element, TypeInferenceContext context) {
            context.trace.getErrorHandler().genericError(element.getNode(), "Unsupported element in a block: " + element + " " + element.getClass().getCanonicalName());
            return null;
        }
    }
}<|MERGE_RESOLUTION|>--- conflicted
+++ resolved
@@ -11,26 +11,19 @@
 import org.jetbrains.annotations.NotNull;
 import org.jetbrains.annotations.Nullable;
 import org.jetbrains.jet.JetNodeTypes;
-<<<<<<< HEAD
 import org.jetbrains.jet.lang.CompositeErrorHandler;
 import org.jetbrains.jet.lang.ErrorHandler;
-=======
->>>>>>> 234eafb0
 import org.jetbrains.jet.lang.JetSemanticServices;
 import org.jetbrains.jet.lang.cfg.JetFlowInformationProvider;
 import org.jetbrains.jet.lang.descriptors.*;
 import org.jetbrains.jet.lang.descriptors.annotations.AnnotationDescriptor;
 import org.jetbrains.jet.lang.psi.*;
 import org.jetbrains.jet.lang.resolve.*;
-<<<<<<< HEAD
 import org.jetbrains.jet.lang.resolve.calls.CallResolver;
 import org.jetbrains.jet.lang.resolve.calls.OverloadResolutionResult;
 import org.jetbrains.jet.lang.resolve.constants.CompileTimeConstant;
 import org.jetbrains.jet.lang.resolve.constants.CompileTimeConstantResolver;
 import org.jetbrains.jet.lang.resolve.constants.ErrorValue;
-=======
-import org.jetbrains.jet.lang.resolve.constants.*;
->>>>>>> 234eafb0
 import org.jetbrains.jet.lang.resolve.constants.StringValue;
 import org.jetbrains.jet.lexer.JetTokens;
 import org.jetbrains.jet.resolve.DescriptorRenderer;
@@ -902,7 +895,6 @@
                     type = context.typeResolver.resolveType(context.scope, typeReference);
                 }
                 else {
-<<<<<<< HEAD
                     if (valueParameters != null) {
                         type = valueParameters.get(i).getOutType();
                     }
@@ -910,10 +902,6 @@
                         context.trace.getErrorHandler().genericError(parameter.getNode(), "Cannot infer a type for this parameter. To specify it explicitly use the {(p : Type) => ...} notation");
                         type = ErrorUtils.createErrorType("Cannot be inferred");
                     }
-=======
-                    context.trace.getErrorHandler().genericError(parameter.getNode(), "Type inference for parameters is not implemented yet ");
-                    type = ErrorUtils.createErrorType("Not inferred");
->>>>>>> 234eafb0
                 }
                 ValueParameterDescriptor valueParameterDescriptor = context.classDescriptorResolver.resolveValueParameterDescriptor(functionDescriptor, parameter, i, type);
                 parameterTypes.add(valueParameterDescriptor.getOutType());
@@ -1926,20 +1914,13 @@
             // TODO : functions as values
             JetExpression selectorExpression = expression.getSelectorExpression();
             JetExpression receiverExpression = expression.getReceiverExpression();
-<<<<<<< HEAD
             JetType receiverType = context.services.typeInferrerVisitorWithNamespaces.getType(receiverExpression, context.replaceExpectedTypes(NO_EXPECTED_TYPE, NO_EXPECTED_TYPE));
             if (selectorExpression == null) return null;
             if (receiverType == null) receiverType = ErrorUtils.createErrorType("Type for " + expression.getText());
-=======
-
-            JetType receiverType = context.services.typeInferrerVisitorWithNamespaces.getType(receiverExpression, new TypeInferenceContext(context.trace, context.scope, false, context.dataFlowInfo, NO_EXPECTED_TYPE, NO_EXPECTED_TYPE));
 
             if (selectorExpression instanceof JetSimpleNameExpression) {
                 propagateConstantValues(expression, context, (JetSimpleNameExpression) selectorExpression);
             }
-
-            if (receiverType == null) return null;
->>>>>>> 234eafb0
 
             // Clean resolution: no autocasts
             TemporaryBindingTrace cleanResolutionTrace = TemporaryBindingTrace.create(context.trace);
